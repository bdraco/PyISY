"""Module Setup File for PIP Installation."""

import pathlib
from setuptools import find_packages, setup

HERE = pathlib.Path(__file__).parent
README = (HERE / "README.md").read_text()

setup(
<<<<<<< HEAD
    name="PyISY_beta",
    version_format="{tag}.dev{commitcount}",  # Dev Versions -{gitsha}
=======
    name="pyisy",
    version_format="{tag}",
>>>>>>> 878db74b
    license="Apache License 2.0",
    url="https://github.com/automicus/PyISY",
    author="Ryan Kraus",
    author_email="automicus@gmail.com",
    description="Python module to talk to ISY994 from UDI.",
    long_description=README,
    long_description_content_type="text/markdown",
    packages=find_packages(),
    zip_safe=False,
    include_package_data=True,
    platforms="any",
    setup_requires=["setuptools-git-version"],
    install_requires=["requests", "VarEvents"],
    keywords=["home automation", "isy", "isy994", "isy-994", "UDI"],
    classifiers=[
        "Intended Audience :: Developers",
        "License :: OSI Approved :: Apache Software License",
        "Operating System :: OS Independent",
        "Programming Language :: Python",
        "Programming Language :: Python :: 3",
        "Topic :: Software Development :: Libraries :: Python Modules",
    ],
)<|MERGE_RESOLUTION|>--- conflicted
+++ resolved
@@ -7,13 +7,8 @@
 README = (HERE / "README.md").read_text()
 
 setup(
-<<<<<<< HEAD
-    name="PyISY_beta",
+    name="pyisy-beta",
     version_format="{tag}.dev{commitcount}",  # Dev Versions -{gitsha}
-=======
-    name="pyisy",
-    version_format="{tag}",
->>>>>>> 878db74b
     license="Apache License 2.0",
     url="https://github.com/automicus/PyISY",
     author="Ryan Kraus",

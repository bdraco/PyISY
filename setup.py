--- conflicted
+++ resolved
@@ -6,13 +6,7 @@
 README = (HERE / "README.md").read_text()
 
 setup(
-<<<<<<< HEAD
-    name='PyISY_beta',
-    version='1.1.14',
-=======
-    name='PyISY',
-    version='1.2.0',
->>>>>>> 5e42b18c
+    version='1.1.15',
     license='Apache License 2.0',
     url='http://automic.us/projects/pyisy',
     long_description=README,

"""Base object for nodes and groups."""
from xml.dom import minidom

from ..constants import (
    _LOGGER,
    ATTR_LAST_CHANGED,
    ATTR_LAST_UPDATE,
    ATTR_STATUS,
    CMD_BEEP,
    CMD_BRIGHTEN,
    CMD_DIM,
    CMD_DISABLE,
    CMD_ENABLE,
    CMD_FADE_DOWN,
    CMD_FADE_STOP,
    CMD_FADE_UP,
    CMD_OFF,
    CMD_OFF_FAST,
    CMD_ON,
    CMD_ON_FAST,
    COMMAND_FRIENDLY_NAME,
    METHOD_COMMAND,
    NODE_FAMILY_ID,
    PROP_ON_LEVEL,
    TAG_ADDRESS,
    TAG_DESCRIPTION,
    TAG_IS_LOAD,
    TAG_LOCATION,
    TAG_SPOKEN,
    UPDATE_INTERVAL,
    URL_NODES,
    URL_NOTES,
    XML_TRUE,
)
from ..exceptions import XML_ERRORS, XML_PARSE_ERROR, ISYResponseParseError
from ..helpers import EventEmitter, NodeProperty, now, value_from_xml


class NodeBase:
    """Base Object for Nodes and Groups/Scenes."""

    has_children = False

    def __init__(
        self,
        nodes,
        address,
        name,
        status,
        family_id=None,
        aux_properties=None,
        pnode=None,
    ):
        """Initialize a Node Base class."""
        self._aux_properties = aux_properties if aux_properties is not None else {}
        self._family = NODE_FAMILY_ID.get(family_id)
        self._id = address
        self._name = name
        self._nodes = nodes
        self._notes = None
        self._primary_node = pnode
        self._status = status
        self._last_update = now()
        self._last_changed = now()
        self.isy = nodes.isy
        self.status_events = EventEmitter()

    def __str__(self):
        """Return a string representation of the node."""
        return f"{type(self).__name__}({self._id})"

    @property
    def aux_properties(self):
        """Return the aux properties that were in the Node Definition."""
        return self._aux_properties

    @property
    def address(self):
        """Return the Node ID."""
        return self._id

    @property
    def description(self):
        """Return the description of the node from it's notes."""
        if self._notes is None:
            _LOGGER.debug(
                "No notes retrieved for node. Call get_notes() before accessing."
            )
        return self._notes[TAG_DESCRIPTION]

    @property
    def family(self):
        """Return the ISY Family category."""
        return self._family

    @property
    def is_load(self):
        """Return the isLoad property of the node from it's notes."""
        if self._notes is None:
            _LOGGER.debug(
                "No notes retrieved for node. Call get_notes() before accessing."
            )
        return self._notes[TAG_IS_LOAD]

    @property
    def last_changed(self):
        """Return the UTC Time of the last status change for this node."""
        return self._last_changed

    @property
    def last_update(self):
        """Return the UTC Time of the last update for this node."""
        return self._last_update

    @property
    def location(self):
        """Return the location of the node from it's notes."""
        if self._notes is None:
            _LOGGER.debug(
                "No notes retrieved for node. Call get_notes() before accessing."
            )
        return self._notes[TAG_LOCATION]

    @property
    def name(self):
        """Return the name of the Node."""
        return self._name

    @property
    def primary_node(self):
        """Return just the parent/primary node address.

        This is similar to Node.parent_node but does not return the whole Node
        class, and will return itself if it is the primary node/group.

        """
        return self._primary_node

    @property
    def spoken(self):
        """Return the text of the Spoken property inside the group notes."""
        if self._notes is None:
            _LOGGER.debug(
                "No notes retrieved for node. Call get_notes() before accessing."
            )
        return self._notes[TAG_SPOKEN]

    @property
    def status(self):
        """Return the current node state."""
        return self._status

    @status.setter
    def status(self, value):
        """Set the current node state and notify listeners."""
        if self._status != value:
            self._status = value
            self._last_changed = now()
            self.status_events.notify(self.status_feedback)
        return self._status

    @property
    def status_feedback(self):
        """Return information for a status change event."""
        return {
            TAG_ADDRESS: self.address,
            ATTR_STATUS: self._status,
            ATTR_LAST_CHANGED: self._last_changed,
            ATTR_LAST_UPDATE: self._last_update,
        }

    async def get_notes(self):
        """Retrieve and parse the notes for a given node.

        Notes are not retrieved unless explicitly requested by
        a call to this function.
        """
        notes_xml = await self.isy.conn.request(
            self.isy.conn.compile_url([URL_NODES, self._id, URL_NOTES]), ok404=True
        )
        spoken = None
        is_load = None
        description = None
        location = None
        if notes_xml is not None and notes_xml != "":
            try:
                notesdom = minidom.parseString(notes_xml)
            except XML_ERRORS:
                _LOGGER.error("%s: Node Notes %s", XML_PARSE_ERROR, notes_xml)
<<<<<<< HEAD
                raise ISYResponseParseError()

            spoken = value_from_xml(notesdom, TAG_SPOKEN)
            location = value_from_xml(notesdom, TAG_LOCATION)
            description = value_from_xml(notesdom, TAG_DESCRIPTION)
            is_load = value_from_xml(notesdom, TAG_IS_LOAD)
=======
            else:
                spoken = value_from_xml(notesdom, TAG_SPOKEN)
                location = value_from_xml(notesdom, TAG_LOCATION)
                description = value_from_xml(notesdom, TAG_DESCRIPTION)
                is_load = value_from_xml(notesdom, TAG_IS_LOAD)
>>>>>>> a806061d
        return {
            TAG_SPOKEN: spoken,
            TAG_IS_LOAD: is_load == XML_TRUE,
            TAG_DESCRIPTION: description,
            TAG_LOCATION: location,
        }

    def update(self, event=None, wait_time=0, hint=None, xmldoc=None):
        """Update the group with values from the controller."""
        self.update_last_update()

    def update_property(self, prop):
        """Update an aux property for the node when received."""
        if not isinstance(prop, NodeProperty):
            _LOGGER.error("Could not update property value. Invalid type provided.")
            return
        self.update_last_update()

        aux_prop = self.aux_properties.get(prop.control)
        if aux_prop:
            if prop.uom == "" and not aux_prop.uom == "":
                # Guard against overwriting known UOM with blank UOM (ISYv4).
                prop.uom = aux_prop.uom
            if aux_prop == prop:
                return
        self.aux_properties[prop.control] = prop
        self.update_last_changed()
        self.status_events.notify(self.status_feedback)

    def update_last_changed(self, timestamp=None):
        """Set the UTC Time of the last status change for this node."""
        if timestamp is None:
            timestamp = now()
        self._last_changed = timestamp

    def update_last_update(self, timestamp=None):
        """Set the UTC Time of the last update for this node."""
        if timestamp is None:
            timestamp = now()
        self._last_update = timestamp

    async def send_cmd(self, cmd, val=None, uom=None, query=None):
        """Send a command to the device."""
        value = str(val) if val is not None else None
        _uom = str(uom) if uom is not None else None
        req = [URL_NODES, str(self._id), METHOD_COMMAND, cmd]
        if value:
            req.append(value)
        if _uom:
            req.append(_uom)
        req_url = self.isy.conn.compile_url(req, query)
<<<<<<< HEAD
        if not await self.isy.conn.request(req_url):
=======
        if not self.isy.conn.request(req_url):
>>>>>>> a806061d
            _LOGGER.warning(
                "ISY could not send %s command to %s.",
                COMMAND_FRIENDLY_NAME.get(cmd),
                self._id,
            )
            return False
        _LOGGER.debug(
            "ISY command %s sent to %s.", COMMAND_FRIENDLY_NAME.get(cmd), self._id
        )

        # Calculate hint to use if status is updated
        hint = self.status
        if cmd == CMD_ON:
            if val is not None:
                hint = int(val)
            elif PROP_ON_LEVEL in self._aux_properties:
                hint = self._aux_properties[PROP_ON_LEVEL].value
            else:
                hint = 255
        elif cmd == CMD_ON_FAST:
            hint = 255
        elif cmd in [CMD_OFF, CMD_OFF_FAST]:
            hint = 0
        await self.update(wait_time=UPDATE_INTERVAL, hint=hint)
        return True

    async def beep(self):
        """Identify physical device by sound (if supported)."""
        return await self.send_cmd(CMD_BEEP)

    async def brighten(self):
        """Increase brightness of a device by ~3%."""
        return await self.send_cmd(CMD_BRIGHTEN)

    async def dim(self):
        """Decrease brightness of a device by ~3%."""
        return await self.send_cmd(CMD_DIM)

    async def disable(self):
        """Send command to the node to disable it."""
        if not await self.isy.conn.request(
            self.isy.conn.compile_url([URL_NODES, str(self._id), CMD_DISABLE])
        ):
            _LOGGER.warning("ISY could not %s %s.", CMD_DISABLE, self._id)
            return False
        return True

    async def enable(self):
        """Send command to the node to enable it."""
        if not await self.isy.conn.request(
            self.isy.conn.compile_url([URL_NODES, str(self._id), CMD_ENABLE])
        ):
            _LOGGER.warning("ISY could not %s %s.", CMD_ENABLE, self._id)
            return False
        return True

    async def fade_down(self):
        """Begin fading down (dim) a device."""
        return await self.send_cmd(CMD_FADE_DOWN)

    async def fade_stop(self):
        """Stop fading a device."""
        return await self.send_cmd(CMD_FADE_STOP)

    async def fade_up(self):
        """Begin fading up (dim) a device."""
        return await self.send_cmd(CMD_FADE_UP)

    async def fast_off(self):
        """Start manually brightening a device."""
        return await self.send_cmd(CMD_OFF_FAST)

    async def fast_on(self):
        """Start manually brightening a device."""
        return await self.send_cmd(CMD_ON_FAST)

    async def query(self):
        """Request the ISY query this node."""
        return await self.isy.query(address=self.address)

    async def turn_off(self):
        """Turn off the nodes/group in the ISY."""
        return await self.send_cmd(CMD_OFF)

    async def turn_on(self, val=None):
        """
        Turn the node on.

        |  [optional] val: The value brightness value (0-255) for the node.
        """
        if val is None or type(self).__name__ == "Group":
            cmd = CMD_ON
        elif int(val) > 0:
            cmd = CMD_ON
            val = str(val) if int(val) <= 255 else None
        else:
            cmd = CMD_OFF
            val = None
        return await self.send_cmd(cmd, val)<|MERGE_RESOLUTION|>--- conflicted
+++ resolved
@@ -187,20 +187,12 @@
                 notesdom = minidom.parseString(notes_xml)
             except XML_ERRORS:
                 _LOGGER.error("%s: Node Notes %s", XML_PARSE_ERROR, notes_xml)
-<<<<<<< HEAD
                 raise ISYResponseParseError()
 
             spoken = value_from_xml(notesdom, TAG_SPOKEN)
             location = value_from_xml(notesdom, TAG_LOCATION)
             description = value_from_xml(notesdom, TAG_DESCRIPTION)
             is_load = value_from_xml(notesdom, TAG_IS_LOAD)
-=======
-            else:
-                spoken = value_from_xml(notesdom, TAG_SPOKEN)
-                location = value_from_xml(notesdom, TAG_LOCATION)
-                description = value_from_xml(notesdom, TAG_DESCRIPTION)
-                is_load = value_from_xml(notesdom, TAG_IS_LOAD)
->>>>>>> a806061d
         return {
             TAG_SPOKEN: spoken,
             TAG_IS_LOAD: is_load == XML_TRUE,
@@ -252,11 +244,7 @@
         if _uom:
             req.append(_uom)
         req_url = self.isy.conn.compile_url(req, query)
-<<<<<<< HEAD
         if not await self.isy.conn.request(req_url):
-=======
-        if not self.isy.conn.request(req_url):
->>>>>>> a806061d
             _LOGGER.warning(
                 "ISY could not send %s command to %s.",
                 COMMAND_FRIENDLY_NAME.get(cmd),

"""Representation of a node from an ISY."""
import asyncio
from math import isnan
from xml.dom import minidom

from ..constants import (
    _LOGGER,
    CLIMATE_SETPOINT_MIN_GAP,
    CMD_CLIMATE_FAN_SETTING,
    CMD_CLIMATE_MODE,
    CMD_MANUAL_DIM_BEGIN,
    CMD_MANUAL_DIM_STOP,
    CMD_SECURE,
    INSTEON_SUBNODE_DIMMABLE,
    INSTEON_TYPE_DIMMABLE,
    INSTEON_TYPE_LOCK,
    INSTEON_TYPE_THERMOSTAT,
    METHOD_GET,
    PROP_ON_LEVEL,
    PROP_RAMP_RATE,
    PROP_SETPOINT_COOL,
    PROP_SETPOINT_HEAT,
    PROP_STATUS,
    PROTO_INSTEON,
    PROTO_ZWAVE,
    TAG_GROUP,
    UOM_CLIMATE_MODES,
    UOM_FAN_MODES,
    UOM_TO_STATES,
    URL_NODES,
<<<<<<< HEAD
=======
    XML_ERRORS,
    XML_PARSE_ERROR,
    ZWAVE_CAT_DIMMABLE,
    ZWAVE_CAT_LOCK,
    ZWAVE_CAT_THERMOSTAT,
>>>>>>> a806061d
)
from ..exceptions import XML_ERRORS, XML_PARSE_ERROR, ISYResponseParseError
from ..helpers import EventEmitter, NodeProperty, now, parse_xml_properties
from .nodebase import NodeBase


class Node(NodeBase):
    """
    This class handles ISY nodes.

    |  parent: The node manager object.
    |  address: The Node ID.
    |  value: The current Node value.
    |  name: The node name.
    |  spoken: The string of the Notes Spoken field.
    |  notes: Notes from the ISY
    |  uom: Unit of Measure returned by the ISY
    |  prec: Precision of the Node (10^-prec)
    |  aux_properties: Additional Properties for the node
    |  zwave_props: Z-Wave Properties from the devtype tag (used for Z-Wave Nodes.)
    |  node_def_id: Node Definition ID (used for ISY firmwares >=v5)
    |  pnode: Node ID of the primary node
    |  device_type: device type.
    |  node_server: the parent node server slot used
    |  protocol: the device protocol used (z-wave, zigbee, insteon, node server)

    :ivar status: A watched property that indicates the current status of the
                  node.
    :ivar has_children: Property indicating that there are no more children.
    """

    def __init__(
        self,
        nodes,
        address,
        name,
        state,
        aux_properties=None,
        zwave_props=None,
        node_def_id=None,
        pnode=None,
        device_type=None,
        enabled=None,
        node_server=None,
        protocol=None,
        family_id=None,
    ):
        """Initialize a Node class."""
        self._enabled = enabled if enabled is not None else True
        self._formatted = state.formatted
        self._node_def_id = node_def_id
        self._node_server = node_server
        self._parent_node = pnode if pnode != address else None
        self._prec = state.prec
        self._protocol = protocol
        self._type = device_type
        self._uom = state.uom
        self._zwave_props = zwave_props
        self.control_events = EventEmitter()
        super().__init__(
            nodes,
            address,
            name,
            state.value,
            family_id=family_id,
            aux_properties=aux_properties,
            pnode=pnode,
        )

    @property
    def dimmable(self):
        """
        Return the best guess if this is a dimmable node.

        DEPRECIATED: USE is_dimmable INSTEAD. Will be removed in future release.
        """
        _LOGGER.info("Node.dimmable is depreciated. Use Node.is_dimmable instead.")
        return self.is_dimmable

    @property
    def enabled(self):
        """Return if the device is enabled or not in the ISY."""
        return self._enabled

    @property
    def formatted(self):
        """Return the formatted value with units, if provided."""
        return self._formatted

    @property
    def is_dimmable(self):
        """
        Return the best guess if this is a dimmable node.

        Check ISYv4 UOM, then Insteon and Z-Wave Types for dimmable types.
        """
        dimmable = (
            "%" in str(self._uom)
            or (
                self._protocol == PROTO_INSTEON
                and self.type
                and any([self.type.startswith(t) for t in INSTEON_TYPE_DIMMABLE])
                and self._id.endswith(INSTEON_SUBNODE_DIMMABLE)
            )
            or (
                self._protocol == PROTO_ZWAVE
                and self._zwave_props is not None
                and self._zwave_props.category in ZWAVE_CAT_DIMMABLE
            )
        )
        return dimmable

    @property
    def is_lock(self):
        """Determine if this device is a door lock type."""
        return (
            self.type and any([self.type.startswith(t) for t in INSTEON_TYPE_LOCK])
        ) or (
            self.protocol == PROTO_ZWAVE
            and self.zwave_props.category
            and self.zwave_props.category in ZWAVE_CAT_LOCK
        )

    @property
    def is_thermostat(self):
        """Determine if this device is a thermostat/climate control device."""
        return (
            self.type
            and any([self.type.startswith(t) for t in INSTEON_TYPE_THERMOSTAT])
        ) or (
            self._protocol == PROTO_ZWAVE
            and self.zwave_props.category
            and self.zwave_props.category in ZWAVE_CAT_THERMOSTAT
        )

    @property
    def node_def_id(self):
        """Return the node definition id (used for ISYv5)."""
        return self._node_def_id

    @property
    def node_server(self):
        """Return the node server parent slot (used for v5 Node Server devices)."""
        return self._node_server

    @property
    def parent_node(self):
        """
        Return the parent node object of this node.

        Typically this is for devices that are represented as multiple nodes in
        the ISY, such as door and leak sensors.
        Return None if there is no parent.

        """
        if self._parent_node:
            return self._nodes.get_by_id(self._parent_node)
        return None

    @property
    def prec(self):
        """Return the precision of the raw device value."""
        return self._prec

    @property
    def protocol(self):
        """Return the device standard used (Z-Wave, Zigbee, Insteon, Node Server)."""
        return self._protocol

    @property
    def type(self):
        """Return the device typecode (Used for Insteon)."""
        return self._type

    @property
    def uom(self):
        """Return the unit of measurement for the device."""
        return self._uom

    @property
    def zwave_props(self):
        """Return the Z-Wave Properties (used for Z-Wave devices)."""
        return self._zwave_props

    async def update(self, event=None, wait_time=0, hint=None, xmldoc=None):
        """Update the value of the node from the controller."""
        if not self.isy.auto_update and not xmldoc:
            await asyncio.sleep(wait_time)
            req_url = self.isy.conn.compile_url(
                [URL_NODES, self._id, METHOD_GET, PROP_STATUS]
            )
            xml = await self.isy.conn.request(req_url)
            try:
                xmldoc = minidom.parseString(xml)
            except XML_ERRORS:
                _LOGGER.error("%s: Nodes", XML_PARSE_ERROR)
<<<<<<< HEAD
                raise ISYResponseParseError(XML_PARSE_ERROR)
=======
                return
>>>>>>> a806061d
        elif hint is not None:
            # assume value was set correctly, auto update will correct errors
            self.status = hint
            _LOGGER.debug("ISY updated node: %s", self._id)
            return

        if xmldoc is None:
            _LOGGER.warning("ISY could not update node: %s", self._id)
            return

        self._last_update = now()
        state, aux_props = parse_xml_properties(xmldoc)
        self._aux_properties.update(aux_props)
        self.update_state(state)
        _LOGGER.debug("ISY updated node: %s", self._id)

    def update_state(self, state):
        """Update the various state properties when received."""
        if not isinstance(state, NodeProperty):
            _LOGGER.error("Could not update state values. Invalid type provided.")
            return
        changed = False
        self._last_update = now()

        if state.prec != self._prec:
            self._prec = state.prec
            changed = True

        if state.uom != self._uom and state.uom != "":
            self._uom = state.uom
            changed = True

        if state.formatted != self._formatted:
            self._formatted = state.formatted
            changed = True

        if state.value != self.status:
            self.status = state.value
            # Let Status setter throw event
            return

        if changed:
            self._last_changed = now()
            self.status_events.notify(self.status_feedback)

    def get_command_value(self, uom, cmd):
        """Check against the list of UOM States if this is a valid command."""
        if cmd not in UOM_TO_STATES[uom].values():
            _LOGGER.warning(
                "Failed to call %s on %s, invalid command.", cmd, self.address
            )
            return None
        return list(UOM_TO_STATES[uom].keys())[
            list(UOM_TO_STATES[uom].values()).index(cmd)
        ]

    def get_groups(self, controller=True, responder=True):
        """
        Return the groups (scenes) of which this node is a member.

        If controller is True, then the scene it controls is added to the list
        If responder is True, then the scenes it is a responder of are added to
        the list.
        """
        groups = []
        for child in self._nodes.all_lower_nodes:
            if child[0] == TAG_GROUP:
                if responder:
                    if self._id in self._nodes[child[2]].members:
                        groups.append(child[2])
                elif controller:
                    if self._id in self._nodes[child[2]].controllers:
                        groups.append(child[2])
        return groups

    def get_property_uom(self, prop):
        """Get the Unit of Measurement for Z-Wave Climate Settings."""
        if self._protocol == PROTO_ZWAVE and self._aux_properties.get(prop):
            return self._aux_properties[prop].uom
        return None

    async def secure_lock(self):
        """Send a command to securely lock a lock device."""
        if not self.is_lock:
            _LOGGER.warning("Failed to lock %s, it is not a lock node.", self.address)
            return
        return await self.send_cmd(CMD_SECURE, "1")

    async def secure_unlock(self):
        """Send a command to securely lock a lock device."""
        if not self.is_lock:
            _LOGGER.warning("Failed to unlock %s, it is not a lock node.", self.address)
            return
        return await self.send_cmd(CMD_SECURE, "0")

    async def set_climate_mode(self, cmd):
        """Send a command to the device to set the climate mode."""
        if not self.is_thermostat:
            _LOGGER.warning(
                "Failed to set setpoint on %s, it is not a thermostat node.",
                self.address,
            )
        cmd_value = self.get_command_value(UOM_CLIMATE_MODES, cmd)
        if cmd_value:
            return await self.send_cmd(CMD_CLIMATE_MODE, cmd_value)
        return False

    async def set_climate_setpoint(self, val):
        """Send a command to the device to set the system setpoints."""
        if not self.is_thermostat:
            _LOGGER.warning(
                "Failed to set setpoint on %s, it is not a thermostat node.",
                self.address,
            )
            return
        adjustment = int(CLIMATE_SETPOINT_MIN_GAP / 2.0)

        commands = [
            self.set_climate_setpoint_heat(val - adjustment),
            self.set_climate_setpoint_cool(val + adjustment),
        ]
        result = await asyncio.gather(*commands, return_exceptions=True)
        return all(result)

    async def set_climate_setpoint_heat(self, val):
        """Send a command to the device to set the system heat setpoint."""
        return await self._set_climate_setpoint(val, "heat", PROP_SETPOINT_HEAT)

    async def set_climate_setpoint_cool(self, val):
        """Send a command to the device to set the system heat setpoint."""
        return await self._set_climate_setpoint(val, "cool", PROP_SETPOINT_COOL)

    async def _set_climate_setpoint(self, val, setpoint_name, setpoint_prop):
        """Send a command to the device to set the system heat setpoint."""
        if not self.is_thermostat:
            _LOGGER.warning(
                "Failed to set %s setpoint on %s, it is not a thermostat node.",
                setpoint_name,
                self.address,
            )
            return
        # ISY wants 2 times the temperature for Insteon in order to not lose precision
        if self._uom in ["101", "degrees"]:
            val = 2 * val
        return await self.send_cmd(
            setpoint_prop, str(val), self.get_property_uom(setpoint_prop)
        )

    async def set_fan_mode(self, cmd):
        """Send a command to the device to set the fan mode setting."""
        cmd_value = self.get_command_value(UOM_FAN_MODES, cmd)
        if cmd_value:
            return await self.send_cmd(CMD_CLIMATE_FAN_SETTING, cmd_value)
        return False

    async def set_on_level(self, val):
        """Set the ON Level for a device."""
        if not val or isnan(val) or int(val) not in range(256):
            _LOGGER.warning(
                "Invalid value for On Level for %s. Valid values are 0-255.", self._id
            )
            return False
        return await self.send_cmd(PROP_ON_LEVEL, str(val))

    async def set_ramp_rate(self, val):
        """Set the Ramp Rate for a device."""
        if not val or isnan(val) or int(val) not in range(32):
            _LOGGER.warning(
                "Invalid value for Ramp Rate for %s. "
                "Valid values are 0-31. See 'INSTEON_RAMP_RATES' in constants.py for values.",
                self._id,
            )
            return False
        return await self.send_cmd(PROP_RAMP_RATE, str(val))

    async def start_manual_dimming(self):
        """Begin manually dimming a device."""
        _LOGGER.warning(
            f"'{CMD_MANUAL_DIM_BEGIN}' is depreciated. Use Fade Commands instead."
        )
        return await self.send_cmd(CMD_MANUAL_DIM_BEGIN)

    async def stop_manual_dimming(self):
        """Stop manually dimming  a device."""
        _LOGGER.warning(
            f"'{CMD_MANUAL_DIM_STOP}' is depreciated. Use Fade Commands instead."
        )
        return await self.send_cmd(CMD_MANUAL_DIM_STOP)<|MERGE_RESOLUTION|>--- conflicted
+++ resolved
@@ -28,14 +28,9 @@
     UOM_FAN_MODES,
     UOM_TO_STATES,
     URL_NODES,
-<<<<<<< HEAD
-=======
-    XML_ERRORS,
-    XML_PARSE_ERROR,
     ZWAVE_CAT_DIMMABLE,
     ZWAVE_CAT_LOCK,
     ZWAVE_CAT_THERMOSTAT,
->>>>>>> a806061d
 )
 from ..exceptions import XML_ERRORS, XML_PARSE_ERROR, ISYResponseParseError
 from ..helpers import EventEmitter, NodeProperty, now, parse_xml_properties
@@ -232,11 +227,7 @@
                 xmldoc = minidom.parseString(xml)
             except XML_ERRORS:
                 _LOGGER.error("%s: Nodes", XML_PARSE_ERROR)
-<<<<<<< HEAD
                 raise ISYResponseParseError(XML_PARSE_ERROR)
-=======
-                return
->>>>>>> a806061d
         elif hint is not None:
             # assume value was set correctly, auto update will correct errors
             self.status = hint

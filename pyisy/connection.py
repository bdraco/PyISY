"""Connection to the ISY."""
import asyncio
import logging
import ssl
import sys
from urllib.parse import quote, urlencode

import aiohttp

from .constants import (
    _LOGGER,
    LOG_DATE_FORMAT,
    LOG_FORMAT,
    LOG_LEVEL,
    METHOD_GET,
    URL_CLOCK,
    URL_CONFIG,
    URL_DEFINITIONS,
    URL_MEMBERS,
    URL_NETWORK,
    URL_NODES,
    URL_PING,
    URL_PROGRAMS,
    URL_RESOURCES,
    URL_STATUS,
    URL_SUBFOLDERS,
    URL_VARIABLES,
    VAR_INTEGER,
    VAR_STATE,
    XML_FALSE,
    XML_TRUE,
)
<<<<<<< HEAD
from .exceptions import ISYConnectionError, ISYInvalidAuthError
=======
>>>>>>> a806061d

MAX_RETRIES = 5
MAX_HTTPS_CONNECTIONS = 2
MAX_HTTP_CONNECTIONS = 5
RETRY_BACKOFF = [0.01, 0.10, 0.25, 1, 2]  # Seconds

HTTP_OK = 200  # Valid request received, will run it
HTTP_UNAUTHORIZED = 401  # User authentication failed
HTTP_NOT_FOUND = 404  # Unrecognized request received and ignored
HTTP_SERVICE_UNAVAILABLE = 503  # Valid request received, system too busy to run it

HTTP_TIMEOUT = 30

HTTP_HEADERS = {
    "Connection": "keep-alive",
    "Keep-Alive": "5000",
    "Accept-Encoding": "gzip, deflate",
}


class Connection:
    """Connection object to manage connection to and interaction with ISY."""

    def __init__(
        self,
        address,
        port,
        username,
        password,
        use_https=False,
        tls_ver=1.1,
        webroot="",
        websession=None,
    ):
        """Initialize the Connection object."""
        if not len(_LOGGER.handlers):
            logging.basicConfig(
                format=LOG_FORMAT, datefmt=LOG_DATE_FORMAT, level=LOG_LEVEL
            )
            _LOGGER.addHandler(logging.NullHandler())
<<<<<<< HEAD
=======
            logging.getLogger("urllib3").setLevel(logging.WARNING)
>>>>>>> a806061d

        self._address = address
        self._port = port
        self._username = username
        self._password = password
        self._auth = aiohttp.BasicAuth(self._username, self._password)
        self._webroot = webroot.rstrip("/")
        self.req_session = websession
        self._tls_ver = tls_ver
        self.use_https = use_https

<<<<<<< HEAD
        self.semaphore = asyncio.Semaphore(
            MAX_HTTPS_CONNECTIONS if use_https else MAX_HTTP_CONNECTIONS
        )
=======
        self.req_session = requests.Session()

        # setup proper HTTPS handling for the ISY
        if use_https:
            if can_https(tls_ver):
                self.use_https = True
                self._tls_ver = tls_ver
                # Most SSL certs will not be valid. Let's not warn about them.
                disable_warnings(InsecureRequestWarning)

                # ISY uses TLS1 and not SSL
                self.req_session.mount(self.compile_url(None), TLSHttpAdapter(tls_ver))
            else:
                raise (
                    ValueError(
                        "PyISY could not connect to the ISY. "
                        "Check log for SSL/TLS error."
                    )
                )
        else:
            self.use_https = False
            self._tls_ver = None
>>>>>>> a806061d

        if websession is None:
            websession = get_new_client_session(use_https, tls_ver)
        self.req_session = websession
        self.sslcontext = get_sslcontext(use_https, tls_ver)

    async def test_connection(self):
        """Test the connection and get the config for the ISY."""
        config = await self.get_config(retries=None)
        if not config:
            _LOGGER.error("Could not connect to the ISY with the parameters provided.")
            raise ISYConnectionError()
        return config

    async def close(self):
        """Cleanup connections and prepare for exit."""
        await self.req_session.close()

    @property
    def connection_info(self):
        """Return the connection info required to connect to the ISY."""
        connection_info = {}
        connection_info["auth"] = self._auth.encode()
        connection_info["addr"] = self._address
        connection_info["port"] = int(self._port)
        connection_info["passwd"] = self._password
        connection_info["webroot"] = self._webroot
        if self.use_https and self._tls_ver:
            connection_info["tls"] = self._tls_ver

        return connection_info

    # COMMON UTILITIES
    def compile_url(self, path, query=None):
        """Compile the URL to fetch from the ISY."""
        url = "https://" if self.use_https else "http://"
        url += f"{self._address}:{self._port}{self._webroot}"
        if path is not None:
            url += "/rest/" + "/".join([quote(item) for item in path])

        if query is not None:
            url += "?" + urlencode(query)

        return url

    async def request(self, url, retries=0, ok404=False, delay=0):
        """Execute request to ISY REST interface."""
<<<<<<< HEAD
        _LOGGER.debug("ISY Request: %s", url)
        if delay:
            await asyncio.sleep(delay)
=======
        if _LOGGER is not None:
            _LOGGER.info("ISY Request: %s", url)

>>>>>>> a806061d
        try:
            async with self.semaphore, self.req_session.get(
                url,
                auth=self._auth,
                headers=HTTP_HEADERS,
                timeout=HTTP_TIMEOUT,
                ssl=self.sslcontext,
            ) as res:
                if res.status == HTTP_OK:
                    _LOGGER.debug("ISY Response Received.")
                    results = await res.text()
                    return results
                if res.status == HTTP_NOT_FOUND:
                    if ok404:
                        _LOGGER.debug("ISY Response Received.")
                        res.release()
                        return ""
                    _LOGGER.error("ISY Reported an Invalid Command Received.")
                    res.release()
                    return None
                if res.status == HTTP_UNAUTHORIZED:
                    _LOGGER.error("Invalid credentials provided for ISY connection.")
                    res.release()
                    raise ISYInvalidAuthError(
                        "Invalid credentials provided for ISY connection."
                    )
                if res.status == HTTP_SERVICE_UNAVAILABLE:
                    _LOGGER.warning("ISY too busy to process request.")
                    res.release()

        except asyncio.TimeoutError:
            _LOGGER.warning("Timeout while trying to connect to the ISY.")
        except (
            aiohttp.ClientOSError,
            aiohttp.ServerDisconnectedError,
        ):
            _LOGGER.debug("ISY not ready or closed connection.")
        except aiohttp.ClientResponseError as err:
            _LOGGER.error(
                "Client Response Error from ISY: %s %s.", err.status, err.message
            )
<<<<<<< HEAD
        except aiohttp.ClientError as err:
            _LOGGER.error(
                "ISY Could not receive response from device because of a network issue: %s",
                type(err),
            )
=======
        except requests.ConnectionError:
            _LOGGER.error(
                "ISY Could not receive response "
                "from device because of a network "
                "issue."
            )
            return None
        except requests.exceptions.Timeout:
            _LOGGER.error("Timed out waiting for response from the ISY device.")
            return None

        if req.status_code == 200:
            _LOGGER.debug("ISY Response Received")
            return req.text
        if req.status_code == 404 and ok404:
            _LOGGER.debug("ISY Response Received")
            return ""

        _LOGGER.warning(
            "Bad ISY Request: %s %s: retry #%s", url, req.status_code, retries
        )
>>>>>>> a806061d

        if retries is None:
            raise ISYConnectionError()
        if retries < MAX_RETRIES:
            _LOGGER.debug(
                "Retrying ISY Request in %ss, retry %s.",
                RETRY_BACKOFF[retries],
                retries + 1,
            )
            # sleep to allow the ISY to catch up
            await asyncio.sleep(RETRY_BACKOFF[retries])
            # recurse to try again
            retry_result = await self.request(url, retries + 1, ok404=False)
            return retry_result
        # fail for good
        _LOGGER.error(
<<<<<<< HEAD
            "Bad ISY Request: %s %s: Failed after %s retries.",
=======
            "Bad ISY Request: %s %s: Failed after %s retries",
>>>>>>> a806061d
            url,
            res.status,
            retries,
        )
        return None

    async def ping(self):
        """Test connection to the ISY and return True if alive."""
        req_url = self.compile_url([URL_PING])
        result = await self.request(req_url, ok404=True)
        return result is not None

    async def get_description(self):
        """Fetch the services description from the ISY."""
        url = "https://" if self.use_https else "http://"
        url += f"{self._address}:{self._port}{self._webroot}/desc"
        result = await self.request(url)
        return result

    async def get_config(self, retries=0):
        """Fetch the configuration from the ISY."""
        req_url = self.compile_url([URL_CONFIG])
        result = await self.request(req_url, retries=retries)
        return result

    async def get_programs(self, address=None):
        """Fetch the list of programs from the ISY."""
        addr = [URL_PROGRAMS]
        if address is not None:
            addr.append(str(address))
        req_url = self.compile_url(addr, {URL_SUBFOLDERS: XML_TRUE})
        result = await self.request(req_url)
        return result

    async def get_nodes(self):
        """Fetch the list of nodes/groups/scenes from the ISY."""
        req_url = self.compile_url([URL_NODES], {URL_MEMBERS: XML_FALSE})
        result = await self.request(req_url)
        return result

    async def get_status(self):
        """Fetch the status of nodes/groups/scenes from the ISY."""
        req_url = self.compile_url([URL_STATUS])
        result = await self.request(req_url)
        return result

    async def get_variable_defs(self):
        """Fetch the list of variables from the ISY."""
        req_list = [
            [URL_VARIABLES, URL_DEFINITIONS, VAR_INTEGER],
            [URL_VARIABLES, URL_DEFINITIONS, VAR_STATE],
        ]
        req_urls = [self.compile_url(req) for req in req_list]
        results = await asyncio.gather(
            *[self.request(req_url) for req_url in req_urls], return_exceptions=True
        )
        return results

    async def get_variables(self):
        """Fetch the variable details from the ISY to update local copy."""
        req_list = [
            [URL_VARIABLES, METHOD_GET, VAR_INTEGER],
            [URL_VARIABLES, METHOD_GET, VAR_STATE],
        ]
        req_urls = [self.compile_url(req) for req in req_list]
        results = await asyncio.gather(
            *[self.request(req_url) for req_url in req_urls], return_exceptions=True
        )
        results = [r for r in results if r is not None]  # Strip any bad requests.
        result = "".join(results)
        result = result.replace(
            '</vars><?xml version="1.0" encoding="UTF-8"?><vars>', ""
        )
        return result

    async def get_network(self):
        """Fetch the list of network resources from the ISY."""
        req_url = self.compile_url([URL_NETWORK, URL_RESOURCES])
        result = await self.request(req_url)
        return result

    async def get_time(self):
        """Fetch the system time info from the ISY."""
        req_url = self.compile_url([URL_CLOCK])
        result = await self.request(req_url)
        return result


def get_new_client_session(use_https, tls_ver=1.1):
    """Create a new Client Session for Connecting."""
    if use_https:
        if not can_https(tls_ver):
            raise (
                ValueError(
                    "PyISY could not connect to the ISY. "
                    "Check log for SSL/TLS error."
                )
            )

<<<<<<< HEAD
        return aiohttp.ClientSession(cookie_jar=aiohttp.CookieJar(unsafe=True))
=======
    def __init__(self, tls_ver):
        """Initialize the TLSHttpAdapter class."""
        if tls_ver == 1.1:
            self.tls = ssl.PROTOCOL_TLSv1_1
        elif tls_ver == 1.2:
            self.tls = ssl.PROTOCOL_TLSv1_2
        super().__init__()
>>>>>>> a806061d

    return aiohttp.ClientSession()


<<<<<<< HEAD
def get_sslcontext(use_https, tls_ver=1.1):
    """Create an SSLContext object to use for the connections."""
    if not use_https:
        return None
    if tls_ver == 1.1:
        return ssl.SSLContext(ssl.PROTOCOL_TLSv1_1)
    elif tls_ver == 1.2:
        return ssl.SSLContext(ssl.PROTOCOL_TLSv1_2)


=======
>>>>>>> a806061d
def can_https(tls_ver):
    """
    Verify minimum requirements to use an HTTPS connection.

    Returns boolean indicating whether HTTPS is available.
    """
    output = True

    # check python version
    if sys.version_info < (3, 7):
        _LOGGER.error("PyISY cannot use HTTPS: Invalid Python version. See docs.")
        output = False

    # check that Python was compiled against correct OpenSSL lib
    if "PROTOCOL_TLSv1_1" not in dir(ssl):
        _LOGGER.error(
            "PyISY cannot use HTTPS: Compiled against old OpenSSL "
            + "library. See docs."
        )
        output = False

    # check the requested TLS version
    if tls_ver not in [1.1, 1.2]:
        _LOGGER.error(
            "PyISY cannot use HTTPS: Only TLS 1.1 and 1.2 are supported "
            + "by the ISY controller."
        )
        output = False

    return output<|MERGE_RESOLUTION|>--- conflicted
+++ resolved
@@ -30,10 +30,7 @@
     XML_FALSE,
     XML_TRUE,
 )
-<<<<<<< HEAD
 from .exceptions import ISYConnectionError, ISYInvalidAuthError
-=======
->>>>>>> a806061d
 
 MAX_RETRIES = 5
 MAX_HTTPS_CONNECTIONS = 2
@@ -74,10 +71,7 @@
                 format=LOG_FORMAT, datefmt=LOG_DATE_FORMAT, level=LOG_LEVEL
             )
             _LOGGER.addHandler(logging.NullHandler())
-<<<<<<< HEAD
-=======
             logging.getLogger("urllib3").setLevel(logging.WARNING)
->>>>>>> a806061d
 
         self._address = address
         self._port = port
@@ -89,34 +83,9 @@
         self._tls_ver = tls_ver
         self.use_https = use_https
 
-<<<<<<< HEAD
         self.semaphore = asyncio.Semaphore(
             MAX_HTTPS_CONNECTIONS if use_https else MAX_HTTP_CONNECTIONS
         )
-=======
-        self.req_session = requests.Session()
-
-        # setup proper HTTPS handling for the ISY
-        if use_https:
-            if can_https(tls_ver):
-                self.use_https = True
-                self._tls_ver = tls_ver
-                # Most SSL certs will not be valid. Let's not warn about them.
-                disable_warnings(InsecureRequestWarning)
-
-                # ISY uses TLS1 and not SSL
-                self.req_session.mount(self.compile_url(None), TLSHttpAdapter(tls_ver))
-            else:
-                raise (
-                    ValueError(
-                        "PyISY could not connect to the ISY. "
-                        "Check log for SSL/TLS error."
-                    )
-                )
-        else:
-            self.use_https = False
-            self._tls_ver = None
->>>>>>> a806061d
 
         if websession is None:
             websession = get_new_client_session(use_https, tls_ver)
@@ -164,15 +133,9 @@
 
     async def request(self, url, retries=0, ok404=False, delay=0):
         """Execute request to ISY REST interface."""
-<<<<<<< HEAD
         _LOGGER.debug("ISY Request: %s", url)
         if delay:
             await asyncio.sleep(delay)
-=======
-        if _LOGGER is not None:
-            _LOGGER.info("ISY Request: %s", url)
-
->>>>>>> a806061d
         try:
             async with self.semaphore, self.req_session.get(
                 url,
@@ -214,35 +177,11 @@
             _LOGGER.error(
                 "Client Response Error from ISY: %s %s.", err.status, err.message
             )
-<<<<<<< HEAD
         except aiohttp.ClientError as err:
             _LOGGER.error(
                 "ISY Could not receive response from device because of a network issue: %s",
                 type(err),
             )
-=======
-        except requests.ConnectionError:
-            _LOGGER.error(
-                "ISY Could not receive response "
-                "from device because of a network "
-                "issue."
-            )
-            return None
-        except requests.exceptions.Timeout:
-            _LOGGER.error("Timed out waiting for response from the ISY device.")
-            return None
-
-        if req.status_code == 200:
-            _LOGGER.debug("ISY Response Received")
-            return req.text
-        if req.status_code == 404 and ok404:
-            _LOGGER.debug("ISY Response Received")
-            return ""
-
-        _LOGGER.warning(
-            "Bad ISY Request: %s %s: retry #%s", url, req.status_code, retries
-        )
->>>>>>> a806061d
 
         if retries is None:
             raise ISYConnectionError()
@@ -259,11 +198,7 @@
             return retry_result
         # fail for good
         _LOGGER.error(
-<<<<<<< HEAD
             "Bad ISY Request: %s %s: Failed after %s retries.",
-=======
-            "Bad ISY Request: %s %s: Failed after %s retries",
->>>>>>> a806061d
             url,
             res.status,
             retries,
@@ -363,22 +298,11 @@
                 )
             )
 
-<<<<<<< HEAD
         return aiohttp.ClientSession(cookie_jar=aiohttp.CookieJar(unsafe=True))
-=======
-    def __init__(self, tls_ver):
-        """Initialize the TLSHttpAdapter class."""
-        if tls_ver == 1.1:
-            self.tls = ssl.PROTOCOL_TLSv1_1
-        elif tls_ver == 1.2:
-            self.tls = ssl.PROTOCOL_TLSv1_2
-        super().__init__()
->>>>>>> a806061d
 
     return aiohttp.ClientSession()
 
 
-<<<<<<< HEAD
 def get_sslcontext(use_https, tls_ver=1.1):
     """Create an SSLContext object to use for the connections."""
     if not use_https:
@@ -389,8 +313,6 @@
         return ssl.SSLContext(ssl.PROTOCOL_TLSv1_2)
 
 
-=======
->>>>>>> a806061d
 def can_https(tls_ver):
     """
     Verify minimum requirements to use an HTTPS connection.

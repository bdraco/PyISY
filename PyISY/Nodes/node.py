"""Representation of a node from an ISY."""
from time import sleep
from xml.dom import minidom

from ..constants import (
    ATTR_FORMATTED,
<<<<<<< HEAD
    ATTR_GET,
    ATTR_GROUP,
    ATTR_PREC,
    ATTR_UOM,
    ATTR_VALUE,
    CLIMATE_SETPOINT_MIN_GAP,
    STATE_PROPERTY,
=======
    ATTR_PRECISION,
    ATTR_UNIT_OF_MEASURE,
    ATTR_VALUE,
    CLIMATE_SETPOINT_MIN_GAP,
    METHOD_GET,
    PROP_SETPOINT_COOL,
    PROP_SETPOINT_HEAT,
    PROP_STATUS,
    TAG_GROUP,
    URL_NODES,
>>>>>>> b17a3f54
    VALUE_UNKNOWN,
    XML_PARSE_ERROR,
)
from ..helpers import parse_xml_properties
from .handlers import EventEmitter
from .nodebase import NodeBase


class Node(NodeBase):
    """
    This class handles ISY nodes.

    |  parent: The node manager object.
    |  address: The Node ID.
    |  nval: The current Node value.
    |  name: The node name.
    |  spoken: The string of the Notes Spoken field.
    |  notes: Notes from the ISY
    |  uom: Unit of Measure returned by the ISY
    |  prec: Precision of the Node (10^-prec)
    |  aux_properties: Additional Properties for the node
    |  devtype_cat: Device Type Category (used for Z-Wave Nodes.)
    |  node_def_id: Node Definition ID (used for ISY firmwares >=v5)
    |  parent_nid: Node ID of the parent node
<<<<<<< HEAD
    |  dev_type: device type.
=======
    |  device_type: device type.
>>>>>>> b17a3f54
    |  node_server: the parent node server slot used
    |  protocol: the device protocol used (z-wave, zigbee, insteon, node server)

    :ivar status: A watched property that indicates the current status of the
                  node.
    :ivar has_children: Property indicating that there are no more children.
    """

    def __init__(
        self,
        nodes,
        address,
        name,
        state,
        aux_properties=None,
        devtype_cat=None,
        node_def_id=None,
        parent_nid=None,
<<<<<<< HEAD
        dev_type=None,
        enabled=None,
        node_server=None,
        protocol=None,
=======
        device_type=None,
        enabled=None,
        node_server=None,
        protocol=None,
        family_id=None,
>>>>>>> b17a3f54
    ):
        """Initialize a Node class."""
        self._devtype_cat = devtype_cat
        self._node_def_id = node_def_id
<<<<<<< HEAD
        self._type = dev_type
        self._enabled = enabled if enabled is not None else True
        self._parent_nid = parent_nid if parent_nid != address else None
        self._uom = state.get(ATTR_UOM, "")
        self._prec = state.get(ATTR_PREC, "0")
=======
        self._type = device_type
        self._enabled = enabled if enabled is not None else True
        self._parent_nid = parent_nid if parent_nid != address else None
        self._uom = state.get(ATTR_UNIT_OF_MEASURE, "")
        self._prec = state.get(ATTR_PRECISION, "0")
>>>>>>> b17a3f54
        self._formatted = state.get(ATTR_FORMATTED, str(self.status))
        self._node_server = node_server
        self._protocol = protocol
        self.status.update(
            state.get(ATTR_VALUE, VALUE_UNKNOWN), force=True, silent=True
        )
        self.control_events = EventEmitter()
<<<<<<< HEAD
        super().__init__(nodes, address, name)
=======
        super().__init__(
            nodes, address, name, family_id=family_id, aux_properties=aux_properties
        )
>>>>>>> b17a3f54

    @property
    def protocol(self):
        """Return the device standard used (Z-Wave, Zigbee, Insteon, Node Server)."""
        return self._protocol

    @property
    def node_server(self):
        """Return the node server parent slot (used for v5 Node Server devices)."""
        return self._node_server

    @property
    def devtype_cat(self):
        """Return the device type category (used for Z-Wave devices)."""
        return self._devtype_cat

    @property
    def node_def_id(self):
        """Return the node definition id (used for ISYv5)."""
        return self._node_def_id

    @property
    def type(self):
        """Return the device typecode (Used for Insteon)."""
        return self._type

    @property
    def enabled(self):
        """Return if the device is enabled or not in the ISY."""
        return self._enabled

    @property
    def uom(self):
        """Return the unit of measurement for the device."""
        return self._uom

<<<<<<< HEAD
    @uom.setter
    def uom(self, value):
        """Set the unit of measurement if not provided initially."""
        self._uom = value
=======
    def update_uom(self, value):
        """Set the unit of measurement if not provided initially."""
        if value and self._uom != value:
            self._uom = value
>>>>>>> b17a3f54

    @property
    def prec(self):
        """Return the precision of the raw device value."""
        return self._prec

<<<<<<< HEAD
    @prec.setter
    def prec(self, value):
        """Set the unit of measurement if not provided initially."""
        self._prec = value
=======
    def update_precision(self, value):
        """Set the unit of measurement if not provided initially."""
        if value and self._prec != value:
            self._prec = value
>>>>>>> b17a3f54

    @property
    def formatted(self):
        """Return the formatted value with units, if provided."""
        return self._formatted

    @property
    def dimmable(self):
        """
        Return the best guess if this is a dimmable node.

        Check ISYv4 UOM, then Insteon and Z-Wave Types for dimmable types.
        """
        dimmable = (
            "%" in str(self._uom)
            or (isinstance(self._type, str) and self._type.startswith("1."))
            or (self._devtype_cat is not None and self._devtype_cat in ["109", "119"])
        )
        return dimmable

    def update(self, wait_time=0, hint=None, xmldoc=None):
        """Update the value of the node from the controller."""
        if not self.isy.auto_update and not xmldoc:
            sleep(wait_time)
            req_url = self.isy.conn.compile_url(
<<<<<<< HEAD
                ["nodes", self._id, ATTR_GET, STATE_PROPERTY]
=======
                [URL_NODES, self._id, METHOD_GET, PROP_STATUS]
>>>>>>> b17a3f54
            )
            xml = self.isy.conn.request(req_url)
            try:
                xmldoc = minidom.parseString(xml)
<<<<<<< HEAD
            except:
=======
            except (AttributeError, KeyError, ValueError, TypeError, IndexError):
>>>>>>> b17a3f54
                self.isy.log.error("%s: Nodes", XML_PARSE_ERROR)
                return
        elif hint is not None:
            # assume value was set correctly, auto update will correct errors
            self.status.update(hint, silent=True)
            self.isy.log.debug("ISY updated node: %s", self._id)
            return

        if xmldoc is None:
            self.isy.log.warning("ISY could not update node: %s", self._id)
            return

        state, aux_props = parse_xml_properties(xmldoc)
        self._aux_properties.update(aux_props)
<<<<<<< HEAD
        self._uom = state.get(ATTR_UOM, self._uom)
        self._prec = state.get(ATTR_PREC, self._prec)
=======
        self._uom = state.get(ATTR_UNIT_OF_MEASURE, self._uom)
        self._prec = state.get(ATTR_PRECISION, self._prec)
>>>>>>> b17a3f54
        value = state.get(ATTR_VALUE, VALUE_UNKNOWN)
        self._formatted = state.get(ATTR_FORMATTED, value)
        self.status.update(value, silent=True)
        self.isy.log.debug("ISY updated node: %s", self._id)

    def get_groups(self, controller=True, responder=True):
        """
        Return the groups (scenes) of which this node is a member.

        If controller is True, then the scene it controls is added to the list
        If responder is True, then the scenes it is a responder of are added to
        the list.
        """
        groups = []
        for child in self._nodes.all_lower_nodes:
<<<<<<< HEAD
            if child[0] == ATTR_GROUP:
=======
            if child[0] == TAG_GROUP:
>>>>>>> b17a3f54
                if responder:
                    if self._id in self._nodes[child[2]].members:
                        groups.append(child[2])
                elif controller:
                    if self._id in self._nodes[child[2]].controllers:
                        groups.append(child[2])
        return groups

    @property
    def parent_node(self):
        """
        Return the parent node object of this node.

        Typically this is for devices that are represented as multiple nodes in
        the ISY, such as door and leak sensors.
        Return None if there is no parent.

        """
        if self._parent_nid:
            return self._nodes.get_by_id(self._parent_nid)
        return None

    """
    NODE CONTROL COMMANDS.

    Most are added dynamically, these are special cases.
    """

    def climate_setpoint(self, val):
        """Send a command to the device to set the system setpoints."""
        adjustment = int(CLIMATE_SETPOINT_MIN_GAP / 2.0)
        heat_cmd = self.climate_setpoint_heat(val - adjustment)
        cool_cmd = self.climate_setpoint_cool(val + adjustment)
        return heat_cmd and cool_cmd

    def climate_setpoint_heat(self, val):
        """Send a command to the device to set the system heat setpoint."""
        # For some reason, wants 2 times the temperature for Insteon
        if self._uom in ["101", "degrees"]:
            val = 2 * val
<<<<<<< HEAD
        return self.send_cmd("CLISPH", str(val), self.get_setpoint_uom("CLISPH"))
=======
        return self.send_cmd(
            PROP_SETPOINT_HEAT, str(val), self.get_setpoint_uom(PROP_SETPOINT_HEAT)
        )
>>>>>>> b17a3f54

    def climate_setpoint_cool(self, val):
        """Send a command to the device to set the system heat setpoint."""
        # For some reason, wants 2 times the temperature for Insteon
        if self._uom in ["101", "degrees"]:
            val = 2 * val
<<<<<<< HEAD
        return self.send_cmd("CLISPC", str(val), self.get_setpoint_uom("CLISPC"))
=======
        return self.send_cmd(
            PROP_SETPOINT_COOL, str(val), self.get_setpoint_uom(PROP_SETPOINT_COOL)
        )
>>>>>>> b17a3f54

    def get_setpoint_uom(self, prop):
        """Get the Unit of Measurement for Z-Wave Climate Settings."""
        if self._devtype_cat and self._aux_properties.get(prop):
<<<<<<< HEAD
            return self._aux_properties.get(prop).get("uom")
=======
            return self._aux_properties.get(prop).get(ATTR_UNIT_OF_MEASURE)
>>>>>>> b17a3f54
        return None<|MERGE_RESOLUTION|>--- conflicted
+++ resolved
@@ -4,15 +4,6 @@
 
 from ..constants import (
     ATTR_FORMATTED,
-<<<<<<< HEAD
-    ATTR_GET,
-    ATTR_GROUP,
-    ATTR_PREC,
-    ATTR_UOM,
-    ATTR_VALUE,
-    CLIMATE_SETPOINT_MIN_GAP,
-    STATE_PROPERTY,
-=======
     ATTR_PRECISION,
     ATTR_UNIT_OF_MEASURE,
     ATTR_VALUE,
@@ -23,7 +14,6 @@
     PROP_STATUS,
     TAG_GROUP,
     URL_NODES,
->>>>>>> b17a3f54
     VALUE_UNKNOWN,
     XML_PARSE_ERROR,
 )
@@ -48,11 +38,7 @@
     |  devtype_cat: Device Type Category (used for Z-Wave Nodes.)
     |  node_def_id: Node Definition ID (used for ISY firmwares >=v5)
     |  parent_nid: Node ID of the parent node
-<<<<<<< HEAD
-    |  dev_type: device type.
-=======
     |  device_type: device type.
->>>>>>> b17a3f54
     |  node_server: the parent node server slot used
     |  protocol: the device protocol used (z-wave, zigbee, insteon, node server)
 
@@ -71,35 +57,20 @@
         devtype_cat=None,
         node_def_id=None,
         parent_nid=None,
-<<<<<<< HEAD
-        dev_type=None,
-        enabled=None,
-        node_server=None,
-        protocol=None,
-=======
         device_type=None,
         enabled=None,
         node_server=None,
         protocol=None,
         family_id=None,
->>>>>>> b17a3f54
     ):
         """Initialize a Node class."""
         self._devtype_cat = devtype_cat
         self._node_def_id = node_def_id
-<<<<<<< HEAD
-        self._type = dev_type
-        self._enabled = enabled if enabled is not None else True
-        self._parent_nid = parent_nid if parent_nid != address else None
-        self._uom = state.get(ATTR_UOM, "")
-        self._prec = state.get(ATTR_PREC, "0")
-=======
         self._type = device_type
         self._enabled = enabled if enabled is not None else True
         self._parent_nid = parent_nid if parent_nid != address else None
         self._uom = state.get(ATTR_UNIT_OF_MEASURE, "")
         self._prec = state.get(ATTR_PRECISION, "0")
->>>>>>> b17a3f54
         self._formatted = state.get(ATTR_FORMATTED, str(self.status))
         self._node_server = node_server
         self._protocol = protocol
@@ -107,13 +78,9 @@
             state.get(ATTR_VALUE, VALUE_UNKNOWN), force=True, silent=True
         )
         self.control_events = EventEmitter()
-<<<<<<< HEAD
-        super().__init__(nodes, address, name)
-=======
         super().__init__(
             nodes, address, name, family_id=family_id, aux_properties=aux_properties
         )
->>>>>>> b17a3f54
 
     @property
     def protocol(self):
@@ -150,34 +117,20 @@
         """Return the unit of measurement for the device."""
         return self._uom
 
-<<<<<<< HEAD
-    @uom.setter
-    def uom(self, value):
-        """Set the unit of measurement if not provided initially."""
-        self._uom = value
-=======
     def update_uom(self, value):
         """Set the unit of measurement if not provided initially."""
         if value and self._uom != value:
             self._uom = value
->>>>>>> b17a3f54
 
     @property
     def prec(self):
         """Return the precision of the raw device value."""
         return self._prec
 
-<<<<<<< HEAD
-    @prec.setter
-    def prec(self, value):
-        """Set the unit of measurement if not provided initially."""
-        self._prec = value
-=======
     def update_precision(self, value):
         """Set the unit of measurement if not provided initially."""
         if value and self._prec != value:
             self._prec = value
->>>>>>> b17a3f54
 
     @property
     def formatted(self):
@@ -203,20 +156,12 @@
         if not self.isy.auto_update and not xmldoc:
             sleep(wait_time)
             req_url = self.isy.conn.compile_url(
-<<<<<<< HEAD
-                ["nodes", self._id, ATTR_GET, STATE_PROPERTY]
-=======
                 [URL_NODES, self._id, METHOD_GET, PROP_STATUS]
->>>>>>> b17a3f54
             )
             xml = self.isy.conn.request(req_url)
             try:
                 xmldoc = minidom.parseString(xml)
-<<<<<<< HEAD
-            except:
-=======
             except (AttributeError, KeyError, ValueError, TypeError, IndexError):
->>>>>>> b17a3f54
                 self.isy.log.error("%s: Nodes", XML_PARSE_ERROR)
                 return
         elif hint is not None:
@@ -231,13 +176,8 @@
 
         state, aux_props = parse_xml_properties(xmldoc)
         self._aux_properties.update(aux_props)
-<<<<<<< HEAD
-        self._uom = state.get(ATTR_UOM, self._uom)
-        self._prec = state.get(ATTR_PREC, self._prec)
-=======
         self._uom = state.get(ATTR_UNIT_OF_MEASURE, self._uom)
         self._prec = state.get(ATTR_PRECISION, self._prec)
->>>>>>> b17a3f54
         value = state.get(ATTR_VALUE, VALUE_UNKNOWN)
         self._formatted = state.get(ATTR_FORMATTED, value)
         self.status.update(value, silent=True)
@@ -253,11 +193,7 @@
         """
         groups = []
         for child in self._nodes.all_lower_nodes:
-<<<<<<< HEAD
-            if child[0] == ATTR_GROUP:
-=======
             if child[0] == TAG_GROUP:
->>>>>>> b17a3f54
                 if responder:
                     if self._id in self._nodes[child[2]].members:
                         groups.append(child[2])
@@ -298,33 +234,21 @@
         # For some reason, wants 2 times the temperature for Insteon
         if self._uom in ["101", "degrees"]:
             val = 2 * val
-<<<<<<< HEAD
-        return self.send_cmd("CLISPH", str(val), self.get_setpoint_uom("CLISPH"))
-=======
         return self.send_cmd(
             PROP_SETPOINT_HEAT, str(val), self.get_setpoint_uom(PROP_SETPOINT_HEAT)
         )
->>>>>>> b17a3f54
 
     def climate_setpoint_cool(self, val):
         """Send a command to the device to set the system heat setpoint."""
         # For some reason, wants 2 times the temperature for Insteon
         if self._uom in ["101", "degrees"]:
             val = 2 * val
-<<<<<<< HEAD
-        return self.send_cmd("CLISPC", str(val), self.get_setpoint_uom("CLISPC"))
-=======
         return self.send_cmd(
             PROP_SETPOINT_COOL, str(val), self.get_setpoint_uom(PROP_SETPOINT_COOL)
         )
->>>>>>> b17a3f54
 
     def get_setpoint_uom(self, prop):
         """Get the Unit of Measurement for Z-Wave Climate Settings."""
         if self._devtype_cat and self._aux_properties.get(prop):
-<<<<<<< HEAD
-            return self._aux_properties.get(prop).get("uom")
-=======
             return self._aux_properties.get(prop).get(ATTR_UNIT_OF_MEASURE)
->>>>>>> b17a3f54
         return None
from VarEvents import Property


class Group(object):

    """
    This class interacts with ISY groups (scenes).

    |  parent: The node manager object.
    |  nid: The node ID.
    |  name: The node name.
    |  members: List of the members in this group.
    |  controllers: List of the controllers in this group.

    :ivar dimmable: Boolean value idicating that this group cannot be dimmed.
    :ivar hasChildren: Boolean value indicating that this group has no children.
    :ivar members: List of the members of this group.
    :ivar controllers: List of the controllers of this group.
    :ivar name: The name of this group.
    :ivar status: Watched property indicating the status of the group.
    """

    status = Property(0)
    hasChildren = False

<<<<<<< HEAD
    def __init__(self, parent, nid, name, members=[], notes=False):
=======
    def __init__(self, parent, nid, name, members=[], controllers=[]):
>>>>>>> fb1d2538
        self.parent = parent
        self._id = nid
        self.name = name
        self._members = members
        self._controllers = controllers
        self.dimmable = False
        self._running = False
        self._notes = notes

        # listen for changes in children
        self._membersHandlers = [
            self.parent[m].status.subscribe('changed', self.update)
            for m in self.members]

        # get and update the status
        self.update()

        # respond to non-silent changes in status
        self.status.reporter = self.__report_status__

    def __del__(self):
        """ Cleanup event handlers before deleting. """
        for handler in self._membersHandlers:
            handler.unsubscribe()

    def __str__(self):
        """ Return a string representation for this group. """
        return 'Group(' + self._id + ')'

    def __report_status__(self, new_val):
        # first clean the status input
        if self.status > 0:
            clean_status = 255
        elif self.status <= 0:
            clean_status = 0
        if self.status != clean_status:
            self.status.update(clean_status, force=True, silent=True)

        # now update the nodes
        if clean_status > 0:
            self.on()
        else:
            self.off()

    @property
    def members(self):
        return self._members

    @property
    def controllers(self):
        return self._controllers

    def update(self, e=None):
        """ Update the group with values from the controller. """
        for m in self.members:
            if self.parent[m].status > 0:
                self.status.update(255, force=True, silent=True)
                return
        self.status.update(0, force=True, silent=True)

    def off(self):
        """Turns off all the nodes in a scene."""
        response = self.parent.parent.conn.nodeOff(self._id)

        if response is None:
            self.parent.parent.log.warning('ISY could not turn off scene: ' +
                                           self._id)
            return False
        else:
            self.parent.parent.log.info('ISY turned off scene: ' + self._id)
            return True

    def on(self):
        """Turns on all the nodes in the scene to the set values."""
        response = self.parent.parent.conn.nodeOn(self._id, None)

        if response is None:
            self.parent.parent.log.warning('ISY could not turn on scene: ' +
                                           self._id)
            return False
        else:
            self.parent.parent.log.info('ISY turned on scene: ' + self._id)
            return True

    def _get_notes(self):
        self._notes = self.parent.parent.conn.getNodeNotes(self._id)

    @property
    def spoken(self):
        if self._notes is False:
            self._get_notes()
        return self._notes['spoken']<|MERGE_RESOLUTION|>--- conflicted
+++ resolved
@@ -23,11 +23,7 @@
     status = Property(0)
     hasChildren = False
 
-<<<<<<< HEAD
-    def __init__(self, parent, nid, name, members=[], notes=False):
-=======
-    def __init__(self, parent, nid, name, members=[], controllers=[]):
->>>>>>> fb1d2538
+    def __init__(self, parent, nid, name, members=[], controllers=[], notes=False):
         self.parent = parent
         self._id = nid
         self.name = name

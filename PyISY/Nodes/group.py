"""Representation of groups (scenes) from an ISY."""
from VarEvents import Property

<<<<<<< HEAD
from ..constants import VALUE_UNKNOWN
=======
from ..constants import PROTO_GROUP, VALUE_UNKNOWN
>>>>>>> b17a3f54
from .nodebase import NodeBase


class Group(NodeBase):
    """
    Interact with ISY groups (scenes).

    |  nodes: The node manager object.
    |  address: The node ID.
    |  name: The node name.
    |  members: List of the members in this group.
    |  controllers: List of the controllers in this group.
    |  spoken: The string of the Notes Spoken field.

    :ivar has_children: Boolean value indicating that group has no children.
    :ivar members: List of the members of this group.
    :ivar controllers: List of the controllers of this group.
    :ivar name: The name of this group.
    :ivar status: Watched property indicating the status of the group.
    :ivar group_all_on: Watched property indicating if all devices in group are on.
    """

    group_all_on = Property(False)

    def __init__(self, nodes, address, name, members=None, controllers=None):
        """Initialize a Group class."""
        self._members = members or []
        self._controllers = controllers or []
<<<<<<< HEAD
        super().__init__(nodes, address, name)
=======
        super().__init__(nodes, address, name, family_id="6")
>>>>>>> b17a3f54

        # listen for changes in children
        self._members_handlers = [
            self._nodes[m].status.subscribe("changed", self.update)
            for m in self.members
        ]

        # get and update the status
        self.update()

    def __del__(self):
        """Cleanup event handlers before deleting."""
        for handler in self._members_handlers:
            handler.unsubscribe()

    def __report_status__(self, new_val):
        """Report the status of the scene."""
        # first clean the status input
        status = int(self.status)
        if status > 0:
            clean_status = 255
        elif status <= 0:
            clean_status = 0
        if status != clean_status:
            self.status.update(clean_status, force=True, silent=True)

        # now update the nodes
        if clean_status > 0:
            self.turn_on()
        else:
            self.turn_off()

    @property
    def members(self):
        """Get the members of the scene/group."""
        return self._members

    @property
    def protocol(self):
        """Return the protocol for this entity."""
<<<<<<< HEAD
        return "group"
=======
        return PROTO_GROUP
>>>>>>> b17a3f54

    @property
    def controllers(self):
        """Get the controller nodes of the scene/group."""
        return self._controllers

    def update(self, wait_time=0, hint=None, xmldoc=None):
        """Update the group with values from the controller."""
        valid_nodes = [
            node
            for node in self.members
            if (
                self._nodes[node].status is not None
                and self._nodes[node].status != VALUE_UNKNOWN
            )
        ]
        on_nodes = [node for node in valid_nodes if int(self._nodes[node].status) > 0]

        if on_nodes:
            self.group_all_on.update(len(on_nodes) == len(valid_nodes), silent=True)
            self.status.update(255, force=True, silent=True)
            return
        self.status.update(0, force=True, silent=True)
        self.group_all_on.update(False, silent=True)<|MERGE_RESOLUTION|>--- conflicted
+++ resolved
@@ -1,11 +1,7 @@
 """Representation of groups (scenes) from an ISY."""
 from VarEvents import Property
 
-<<<<<<< HEAD
-from ..constants import VALUE_UNKNOWN
-=======
 from ..constants import PROTO_GROUP, VALUE_UNKNOWN
->>>>>>> b17a3f54
 from .nodebase import NodeBase
 
 
@@ -34,11 +30,7 @@
         """Initialize a Group class."""
         self._members = members or []
         self._controllers = controllers or []
-<<<<<<< HEAD
-        super().__init__(nodes, address, name)
-=======
         super().__init__(nodes, address, name, family_id="6")
->>>>>>> b17a3f54
 
         # listen for changes in children
         self._members_handlers = [
@@ -79,11 +71,7 @@
     @property
     def protocol(self):
         """Return the protocol for this entity."""
-<<<<<<< HEAD
-        return "group"
-=======
         return PROTO_GROUP
->>>>>>> b17a3f54
 
     @property
     def controllers(self):

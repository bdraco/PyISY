"""Representation of ISY Nodes."""
from time import sleep
from xml.dom import minidom

from ..constants import (
    ATTR_ACTION,
    ATTR_CONTROL,
    ATTR_FLAG,
<<<<<<< HEAD
    ATTR_FOLDER,
    ATTR_FAMILY,
    ATTR_INSTANCE,
    ATTR_GROUP,
    ATTR_NAME,
    ATTR_NODE,
    ATTR_PREC,
    ATTR_ID,
    ATTR_VALUE,
    ATTR_TYPE,
    ATTR_UOM,
    ATTR_FORMATTED,
    COMMAND_PROP_IGNORE,
    XML_PARSE_ERROR,
=======
    ATTR_FORMATTED,
    ATTR_ID,
    ATTR_INSTANCE,
    ATTR_NODE_DEF_ID,
    ATTR_PRECISION,
    ATTR_UNIT_OF_MEASURE,
    ATTR_VALUE,
    EVENT_PROPS_IGNORED,
    INSTEON_RAMP_RATES,
    PROP_RAMP_RATE,
    PROTO_GROUP,
    PROTO_INSTEON,
    PROTO_NODE_SERVER,
    PROTO_ZIGBEE,
    PROTO_ZWAVE,
    TAG_ADDRESS,
    TAG_CATEGORY,
    TAG_DEVICE_TYPE,
    TAG_ENABLED,
    TAG_FAMILY,
    TAG_FOLDER,
    TAG_GROUP,
    TAG_LINK,
    TAG_NAME,
    TAG_NODE,
    TAG_PARENT,
    TAG_PRIMARY_NODE,
    TAG_TYPE,
    URL_STATUS,
    XML_PARSE_ERROR,
    XML_TRUE,
>>>>>>> b17a3f54
)
from ..helpers import (
    attr_from_element,
    attr_from_xml,
    parse_xml_properties,
    value_from_xml,
)
from .group import Group
from .handlers import EventResult
from .node import Node


class Nodes:
    """
    This class handles the ISY nodes.

    This class can be used as a dictionary to
    navigate through the controller's structure to objects of type
    :class:`~PyISY.Nodes.Node` and :class:`~PyISY.Nodes.Group` that represent
    objects on the controller.

    |  isy: ISY class
    |  root: [optional] String representing the current navigation level's ID
    |  addresses: [optional] list of node ids
    |  nnames: [optional] list of node names
    |  nparents: [optional] list of node parents
    |  nobjs: [optional] list of node objects
    |  ntypes: [optional] list of node types
    |  xml: [optional] String of xml data containing the configuration data

    :ivar all_lower_nodes: Return all nodes beneath current level
    :ivar children: A list of the object's children.
    :ivar has_children: Indicates if object has children
    :ivar name: The name of the current folder in navigation.
    """

    addresses = []
    nnames = []
    nparents = []
    nobjs = []
    ntypes = []

    def __init__(
        self,
        isy,
        root=None,
        addresses=None,
        nnames=None,
        nparents=None,
        nobjs=None,
        ntypes=None,
        xml=None,
    ):
        """Initialize the Nodes ISY Node Manager class."""
        self.isy = isy
        self.root = root

        if (
            addresses is not None
            and nnames is not None
            and nparents is not None
            and nobjs is not None
            and ntypes is not None
        ):

            self.addresses = addresses
            self.nnames = nnames
            self.nparents = nparents
            self.nobjs = nobjs
            self.ntypes = ntypes

        elif xml is not None:
            self.parse(xml)

    def __str__(self):
        """Return string representation of the nodes/folders/groups."""
        if self.root is None:
            return "Folder <root>"
        ind = self.addresses.index(self.root)
<<<<<<< HEAD
        if self.ntypes[ind] == ATTR_FOLDER:
            return "Folder ({})".format(self.root)
        if self.ntypes[ind] == ATTR_GROUP:
=======
        if self.ntypes[ind] == TAG_FOLDER:
            return "Folder ({})".format(self.root)
        if self.ntypes[ind] == TAG_GROUP:
>>>>>>> b17a3f54
            return "Group ({})".format(self.root)
        return "Node ({})".format(self.root)

    def __repr__(self):
        """Create a pretty representation of the nodes/folders/groups."""
        # get and sort children
        folders = []
        groups = []
        nodes = []
        for child in self.children:
<<<<<<< HEAD
            if child[0] == ATTR_FOLDER:
                folders.append(child)
            elif child[0] == ATTR_GROUP:
                groups.append(child)
            elif child[0] == ATTR_NODE:
=======
            if child[0] == TAG_FOLDER:
                folders.append(child)
            elif child[0] == TAG_GROUP:
                groups.append(child)
            elif child[0] == TAG_NODE:
>>>>>>> b17a3f54
                nodes.append(child)

        # initialize data
        folders.sort(key=lambda x: x[1])
        groups.sort(key=lambda x: x[1])
        nodes.sort(key=lambda x: x[1])
        out = "{!s}\n{}{}{}".format(
            self,
            self.__repr_folders__(folders),
            self.__repr_groups__(groups),
            self.__repr_nodes__(nodes),
        )
        return out

    def __repr_folders__(self, folders):
        """Return a representation of the folder structure."""
        out = ""
        for fold in folders:
            fold_obj = self[fold[2]]
            out += "  + {}: Folder({})\n".format(fold[1], fold[2])
            for line in repr(fold_obj).split("\n")[1:]:
                out += "  |   {}\n".format(line)
            out += "  -\n"
        return out

    @staticmethod
    def __repr_groups__(groups):
        """Return a representation of the groups structure."""
        out = ""
        for group in groups:
            out += "  {}: Group({})\n".format(group[1], group[2])
        return out

    def __repr_nodes__(self, nodes):
        """Return a representation of the nodes structure."""
        out = ""
        for node in nodes:
            node_obj = self[node[2]]
            if node_obj.has_children:
                out += "  + "
            else:
                out += "  "
            out += "{}: Node({})\n".format(node[1], node[2])
            if node_obj.has_children:
                for line in repr(node_obj).split("\n")[1:]:
                    out += "  |   {}\n".format(line)
                out += "  -\n"
        return out

    def __iter__(self):
        """Return an iterator for each node below the current nav level."""
        iter_data = self.all_lower_nodes
        return NodeIterator(self, iter_data, delta=1)

    def __reversed__(self):
        """Return the iterator in reverse order."""
        iter_data = self.all_lower_nodes
        return NodeIterator(self, iter_data, delta=-1)

    def update_received(self, xmldoc):
        """Update nodes from event stream message."""
<<<<<<< HEAD
        address = value_from_xml(xmldoc, ATTR_NODE)
        nval = int(value_from_xml(xmldoc, ATTR_ACTION))
        prec = attr_from_xml(xmldoc, ATTR_ACTION, ATTR_PREC, "0")
        uom = attr_from_xml(xmldoc, ATTR_ACTION, ATTR_UOM, "")
=======
        address = value_from_xml(xmldoc, TAG_NODE)
        nval = int(value_from_xml(xmldoc, ATTR_ACTION))
        prec = attr_from_xml(xmldoc, ATTR_ACTION, ATTR_PRECISION, "0")
        uom = attr_from_xml(xmldoc, ATTR_ACTION, ATTR_UNIT_OF_MEASURE, "")
>>>>>>> b17a3f54
        node = self.get_by_id(address)
        if not node:
            return
        # Check if UOM/PREC have changed or were not set:
<<<<<<< HEAD
        if prec and prec != node.prec:
            node.prec = prec
        if uom and uom != node.uom:
            node.uom = uom
        node.status.update(nval, force=True, silent=True)
        self.isy.log.debug("ISY Updated Node: " + address)

    def control_message_received(self, xmldoc):
        """
        Pass Control events from an event stream message to nodes.

        Used for sending out to subscribers.
        """
        address = value_from_xml(xmldoc, ATTR_NODE)
=======
        node.update_precision(prec)
        node.update_uom(uom)
        node.status.update(nval, force=True, silent=True)
        self.isy.log.debug("ISY Updated Node: " + address)

    def control_message_received(self, xmldoc):
        """
        Pass Control events from an event stream message to nodes.

        Used for sending out to subscribers.
        """
        address = value_from_xml(xmldoc, TAG_NODE)
>>>>>>> b17a3f54
        cntrl = value_from_xml(xmldoc, ATTR_CONTROL)
        if not (address and cntrl):
            # If there is no node associated with the control message ignore it
            return

        # Process the action and value if provided in event data.
        nval = value_from_xml(xmldoc, ATTR_ACTION, 0)
<<<<<<< HEAD
        prec = attr_from_xml(xmldoc, ATTR_ACTION, ATTR_PREC, "0")
        uom = attr_from_xml(xmldoc, ATTR_ACTION, ATTR_UOM, "")
        formatted = attr_from_xml(xmldoc, ATTR_FORMATTED, nval)

        node = self.get_by_id(address)
        if not node:
            return

        if cntrl not in COMMAND_PROP_IGNORE:
            node._aux_properties[cntrl] = {
                ATTR_ID: cntrl,
                ATTR_VALUE: nval,
                ATTR_PREC: prec,
                ATTR_UOM: uom,
=======
        prec = attr_from_xml(xmldoc, ATTR_ACTION, ATTR_PRECISION, "0")
        uom = attr_from_xml(xmldoc, ATTR_ACTION, ATTR_UNIT_OF_MEASURE, "")
        formatted = attr_from_xml(xmldoc, ATTR_FORMATTED, nval)

        node = self.get_by_id(address)
        if not node:
            self.isy.log.debug(
                "Received a node update for node %s but could not find a record of this "
                "node. Please try restarting the module if the problem persists, this "
                "may be due to a new node being added to the ISY since last restart.",
                address,
            )
            return

        if cntrl == PROP_RAMP_RATE:
            nval = INSTEON_RAMP_RATES.get(nval, nval)
        if cntrl not in EVENT_PROPS_IGNORED:
            node.aux_properties[cntrl] = {
                ATTR_ID: cntrl,
                ATTR_VALUE: nval,
                ATTR_PRECISION: prec,
                ATTR_UNIT_OF_MEASURE: uom,
>>>>>>> b17a3f54
                ATTR_FORMATTED: formatted,
            }
        node.control_events.notify(EventResult(cntrl, nval, prec, uom, formatted))
        self.isy.log.debug("ISY Node Control Event: %s %s %s", address, cntrl, nval)

    def parse(self, xml):
        """
        Parse the xml data.

        |  xml: String of the xml data
        """
        try:
            xmldoc = minidom.parseString(xml)
        except (AttributeError, KeyError, ValueError, TypeError, IndexError):
            self.isy.log.error("%s: Nodes", XML_PARSE_ERROR)
            return False

        # get nodes
<<<<<<< HEAD
        ntypes = [ATTR_FOLDER, ATTR_NODE, ATTR_GROUP]
=======
        ntypes = [TAG_FOLDER, TAG_NODE, TAG_GROUP]
>>>>>>> b17a3f54
        for ntype in ntypes:
            features = xmldoc.getElementsByTagName(ntype)

            for feature in features:
                # Get Node Information
<<<<<<< HEAD
                address = value_from_xml(feature, "address")
                nname = value_from_xml(feature, ATTR_NAME)
                nparent = value_from_xml(feature, "parent")
                parent_nid = value_from_xml(feature, "pnode")
                family = value_from_xml(feature, ATTR_FAMILY)
                dev_type = value_from_xml(feature, ATTR_TYPE)
                node_def_id = attr_from_element(feature, "nodeDefId")
                enabled = value_from_xml(feature, "enabled") == "true"
                protocol = "insteon"  # Assume Insteon, update as confirmed otherwise

                # Get Z-Wave Device Type Category
                devtype_cat = None
                if family is not None:
                    if family == "4":
                        protocol = "z-wave"
                        try:
                            devtype_cat = (
                                feature.getElementsByTagName("devtype")[0]
                                .getElementsByTagName("cat")[0]
=======
                address = value_from_xml(feature, TAG_ADDRESS)
                nname = value_from_xml(feature, TAG_NAME)
                nparent = value_from_xml(feature, TAG_PARENT)
                parent_nid = value_from_xml(feature, TAG_PRIMARY_NODE)
                family = value_from_xml(feature, TAG_FAMILY)
                device_type = value_from_xml(feature, TAG_TYPE)
                node_def_id = attr_from_element(feature, ATTR_NODE_DEF_ID)
                enabled = value_from_xml(feature, TAG_ENABLED) == XML_TRUE

                # Assume Insteon, update as confirmed otherwise
                protocol = PROTO_INSTEON
                devtype_cat = None
                node_server = None
                if family is not None:
                    if family == "4":
                        protocol = PROTO_ZWAVE
                        try:
                            devtype_cat = (
                                feature.getElementsByTagName(TAG_DEVICE_TYPE)[0]
                                .getElementsByTagName(TAG_CATEGORY)[0]
>>>>>>> b17a3f54
                                .firstChild.toxml()
                            )
                        except IndexError:
                            devtype_cat = None
<<<<<<< HEAD
                    elif family == "3":
                        protocol = "zigbee"

                # Check for Node Server (v5 Node Servers)
                node_server = None
                if family and family == "10":
                    # Node Server Slot is stored with family:
                    node_server = attr_from_xml(feature, ATTR_FAMILY, ATTR_INSTANCE)
                if node_server:
                    protocol = "node server slot {!s}".format(node_server)

                # Process the different node types
                if ntype == ATTR_FOLDER and address not in self.addresses:
                    self.insert(address, nname, nparent, None, ntype)
                elif ntype == ATTR_NODE:
=======
                    elif family in ("3", "8"):
                        protocol = PROTO_ZIGBEE
                    elif family == "10":
                        # Node Server Slot is stored with family as text:
                        node_server = attr_from_xml(feature, TAG_FAMILY, ATTR_INSTANCE)
                        if node_server:
                            protocol = f"{PROTO_NODE_SERVER}_{node_server}"

                # Process the different node types
                if ntype == TAG_FOLDER and address not in self.addresses:
                    self.insert(address, nname, nparent, None, ntype)
                elif ntype == TAG_NODE:
>>>>>>> b17a3f54
                    if address in self.addresses:
                        self.get_by_id(address).update(xmldoc=feature)
                        continue
                    state, aux_props = parse_xml_properties(feature)
                    self.insert(
                        address,
                        nname,
                        nparent,
                        Node(
                            self,
                            address=address,
                            name=nname,
                            state=state,
                            aux_properties=aux_props,
                            devtype_cat=devtype_cat,
                            node_def_id=node_def_id,
                            parent_nid=parent_nid,
<<<<<<< HEAD
                            dev_type=dev_type,
                            enabled=enabled,
                            node_server=node_server,
                            protocol=protocol,
                        ),
                        ntype,
                    )
                elif ntype == ATTR_GROUP and address not in self.addresses:
=======
                            device_type=device_type,
                            enabled=enabled,
                            node_server=node_server,
                            protocol=protocol,
                            family_id=family,
                        ),
                        ntype,
                    )
                elif ntype == TAG_GROUP and address not in self.addresses:
>>>>>>> b17a3f54
                    flag = attr_from_element(feature, ATTR_FLAG)
                    # Ignore groups that contain 0x08 in the flag since
                    # that is a ISY scene that contains every device/
                    # scene so it will contain some scenes we have not
                    # seen yet so they are not defined and it includes
                    # the ISY MAC addrees in newer versions of
                    # ISY firmwares > 5.0.6+ ..
                    if int(flag) & 0x08:
<<<<<<< HEAD
                        self.isy.log.debug("Skipping group flag=%s %s", flag, address)
                        continue
                    mems = feature.getElementsByTagName("link")
=======
                        self.isy.log.info("Skipping group flag=%s %s", flag, address)
                        continue
                    mems = feature.getElementsByTagName(TAG_LINK)
>>>>>>> b17a3f54
                    # Build list of members
                    members = [mem.firstChild.nodeValue for mem in mems]
                    # Build list of controllers
                    controllers = []
                    for mem in mems:
<<<<<<< HEAD
                        if int(attr_from_element(mem, ATTR_TYPE, 0)) == 16:
=======
                        if int(attr_from_element(mem, TAG_TYPE, 0)) == 16:
>>>>>>> b17a3f54
                            controllers.append(mem.firstChild.nodeValue)
                    self.insert(
                        address,
                        nname,
                        nparent,
                        Group(self, address, nname, members, controllers),
                        ntype,
                    )
            self.isy.log.debug("ISY Loaded {}".format(ntype))

    def update(self, wait_time=0):
        """
        Update the contents of the class.

        |  wait_time: [optional] Amount of seconds to wait before updating
        """
        sleep(wait_time)
<<<<<<< HEAD
        xml = self.isy.conn.request(self.isy.conn.compile_url(["status"]))
=======
        xml = self.isy.conn.request(self.isy.conn.compile_url([URL_STATUS]))
>>>>>>> b17a3f54
        if xml is not None:
            self.parse(xml)
        else:
            self.isy.log.warning("ISY Failed to update nodes.")

    def insert(self, address, nname, nparent, nobj, ntype):
        """
        Insert a new node into the lists.

        |  address: node id
        |  nname: node name
        |  nparent: node parent
        |  nobj: node object
        |  ntype: node type
        """
        self.addresses.append(address)
        self.nnames.append(nname)
        self.nparents.append(nparent)
        self.ntypes.append(ntype)
        self.nobjs.append(nobj)

    def __getitem__(self, val):
        """Navigate through the node tree. Can take names or IDs."""
        try:
            self.addresses.index(val)
            fun = self.get_by_id
        except ValueError:
            try:
                self.nnames.index(val)
                fun = self.get_by_name
            except ValueError:
                try:
                    val = int(val)
                    fun = self.get_by_index
                except ValueError:
                    fun = None

        if fun:
            output = None
            try:
                output = fun(val)
            except ValueError:
                pass

            if output:
                return output
        raise KeyError("Unrecognized Key: [{!s}]".format(val))

    def __setitem__(self, item, value):
        """Set item value."""
        return None

    def get_by_name(self, val):
        """
        Get child object with the given name.

        |  val: String representing name to look for.
        """
        for i in range(len(self.addresses)):
            if self.nparents[i] == self.root and self.nnames[i] == val:
                return self.get_by_index(i)
        return None

    def get_by_id(self, address):
        """
        Get object with the given ID.

        |  address: Integer representing node/group/folder id.
        """
        try:
            i = self.addresses.index(address)
        except ValueError:
            return None
        else:
            return self.get_by_index(i)

    def get_by_index(self, i):
        """
        Return the object at the given index in the list.

        |  i: Integer representing index of node/group/folder.
        """
<<<<<<< HEAD
        if self.ntypes[i] in [ATTR_GROUP, ATTR_NODE]:
=======
        if self.ntypes[i] in [TAG_GROUP, TAG_NODE]:
>>>>>>> b17a3f54
            return self.nobjs[i]
        return Nodes(
            self.isy,
            self.addresses[i],
            self.addresses,
            self.nnames,
            self.nparents,
            self.nobjs,
            self.ntypes,
        )

    @property
    def children(self):
        """Return the children of the class."""
        out = []
        for i in range(len(self.addresses)):
            if self.nparents[i] == self.root:
                out.append((self.ntypes[i], self.nnames[i], self.addresses[i]))
        return out

    @property
    def has_children(self):
        """Return if the root has children."""
        try:
            self.nparents.index(self.root)
            return True
        except ValueError:
            return False

    @property
    def name(self):
        """Return the name of the root."""
        if self.root is None:
            return ""
        ind = self.addresses.index(self.root)
        return self.nnames[ind]

    @property
    def all_lower_nodes(self):
        """Return all nodes below the current root."""
        output = []
        myname = self.name + "/"

        for dtype, name, ident in self.children:
<<<<<<< HEAD
            if dtype in [ATTR_GROUP, ATTR_NODE]:
=======
            if dtype in [TAG_GROUP, TAG_NODE]:
>>>>>>> b17a3f54
                output.append((dtype, myname + name, ident))

            else:
                output += [
                    (dtype2, myname + name2, ident2)
                    for (dtype2, name2, ident2) in self[ident].all_lower_nodes
                ]
        return output


class NodeIterator:
    """Iterate through a list of nodes, returning node objects."""

    def __init__(self, nodes, iter_data, delta=1):
        """Initialize a NodeIterator class."""
        self._nodes = nodes
        self._iterdata = iter_data
        self._len = len(iter_data)
        self._delta = delta

        if delta > 0:
            self._ind = 0
        else:
            self._ind = self._len - 1

    def __next__(self):
        """Get the next element in the iteration."""
        if self._ind >= self._len or self._ind < 0:
            raise StopIteration
        _, path, ident = self._iterdata[self._ind]
        self._ind += self._delta
        return (path, self._nodes[ident])

    def __len__(self):
        """Return the number of elements."""
        return self._len<|MERGE_RESOLUTION|>--- conflicted
+++ resolved
@@ -6,22 +6,6 @@
     ATTR_ACTION,
     ATTR_CONTROL,
     ATTR_FLAG,
-<<<<<<< HEAD
-    ATTR_FOLDER,
-    ATTR_FAMILY,
-    ATTR_INSTANCE,
-    ATTR_GROUP,
-    ATTR_NAME,
-    ATTR_NODE,
-    ATTR_PREC,
-    ATTR_ID,
-    ATTR_VALUE,
-    ATTR_TYPE,
-    ATTR_UOM,
-    ATTR_FORMATTED,
-    COMMAND_PROP_IGNORE,
-    XML_PARSE_ERROR,
-=======
     ATTR_FORMATTED,
     ATTR_ID,
     ATTR_INSTANCE,
@@ -53,7 +37,6 @@
     URL_STATUS,
     XML_PARSE_ERROR,
     XML_TRUE,
->>>>>>> b17a3f54
 )
 from ..helpers import (
     attr_from_element,
@@ -133,15 +116,9 @@
         if self.root is None:
             return "Folder <root>"
         ind = self.addresses.index(self.root)
-<<<<<<< HEAD
-        if self.ntypes[ind] == ATTR_FOLDER:
-            return "Folder ({})".format(self.root)
-        if self.ntypes[ind] == ATTR_GROUP:
-=======
         if self.ntypes[ind] == TAG_FOLDER:
             return "Folder ({})".format(self.root)
         if self.ntypes[ind] == TAG_GROUP:
->>>>>>> b17a3f54
             return "Group ({})".format(self.root)
         return "Node ({})".format(self.root)
 
@@ -152,19 +129,11 @@
         groups = []
         nodes = []
         for child in self.children:
-<<<<<<< HEAD
-            if child[0] == ATTR_FOLDER:
-                folders.append(child)
-            elif child[0] == ATTR_GROUP:
-                groups.append(child)
-            elif child[0] == ATTR_NODE:
-=======
             if child[0] == TAG_FOLDER:
                 folders.append(child)
             elif child[0] == TAG_GROUP:
                 groups.append(child)
             elif child[0] == TAG_NODE:
->>>>>>> b17a3f54
                 nodes.append(child)
 
         # initialize data
@@ -226,37 +195,14 @@
 
     def update_received(self, xmldoc):
         """Update nodes from event stream message."""
-<<<<<<< HEAD
-        address = value_from_xml(xmldoc, ATTR_NODE)
-        nval = int(value_from_xml(xmldoc, ATTR_ACTION))
-        prec = attr_from_xml(xmldoc, ATTR_ACTION, ATTR_PREC, "0")
-        uom = attr_from_xml(xmldoc, ATTR_ACTION, ATTR_UOM, "")
-=======
         address = value_from_xml(xmldoc, TAG_NODE)
         nval = int(value_from_xml(xmldoc, ATTR_ACTION))
         prec = attr_from_xml(xmldoc, ATTR_ACTION, ATTR_PRECISION, "0")
         uom = attr_from_xml(xmldoc, ATTR_ACTION, ATTR_UNIT_OF_MEASURE, "")
->>>>>>> b17a3f54
         node = self.get_by_id(address)
         if not node:
             return
         # Check if UOM/PREC have changed or were not set:
-<<<<<<< HEAD
-        if prec and prec != node.prec:
-            node.prec = prec
-        if uom and uom != node.uom:
-            node.uom = uom
-        node.status.update(nval, force=True, silent=True)
-        self.isy.log.debug("ISY Updated Node: " + address)
-
-    def control_message_received(self, xmldoc):
-        """
-        Pass Control events from an event stream message to nodes.
-
-        Used for sending out to subscribers.
-        """
-        address = value_from_xml(xmldoc, ATTR_NODE)
-=======
         node.update_precision(prec)
         node.update_uom(uom)
         node.status.update(nval, force=True, silent=True)
@@ -269,7 +215,6 @@
         Used for sending out to subscribers.
         """
         address = value_from_xml(xmldoc, TAG_NODE)
->>>>>>> b17a3f54
         cntrl = value_from_xml(xmldoc, ATTR_CONTROL)
         if not (address and cntrl):
             # If there is no node associated with the control message ignore it
@@ -277,22 +222,6 @@
 
         # Process the action and value if provided in event data.
         nval = value_from_xml(xmldoc, ATTR_ACTION, 0)
-<<<<<<< HEAD
-        prec = attr_from_xml(xmldoc, ATTR_ACTION, ATTR_PREC, "0")
-        uom = attr_from_xml(xmldoc, ATTR_ACTION, ATTR_UOM, "")
-        formatted = attr_from_xml(xmldoc, ATTR_FORMATTED, nval)
-
-        node = self.get_by_id(address)
-        if not node:
-            return
-
-        if cntrl not in COMMAND_PROP_IGNORE:
-            node._aux_properties[cntrl] = {
-                ATTR_ID: cntrl,
-                ATTR_VALUE: nval,
-                ATTR_PREC: prec,
-                ATTR_UOM: uom,
-=======
         prec = attr_from_xml(xmldoc, ATTR_ACTION, ATTR_PRECISION, "0")
         uom = attr_from_xml(xmldoc, ATTR_ACTION, ATTR_UNIT_OF_MEASURE, "")
         formatted = attr_from_xml(xmldoc, ATTR_FORMATTED, nval)
@@ -315,7 +244,6 @@
                 ATTR_VALUE: nval,
                 ATTR_PRECISION: prec,
                 ATTR_UNIT_OF_MEASURE: uom,
->>>>>>> b17a3f54
                 ATTR_FORMATTED: formatted,
             }
         node.control_events.notify(EventResult(cntrl, nval, prec, uom, formatted))
@@ -334,37 +262,12 @@
             return False
 
         # get nodes
-<<<<<<< HEAD
-        ntypes = [ATTR_FOLDER, ATTR_NODE, ATTR_GROUP]
-=======
         ntypes = [TAG_FOLDER, TAG_NODE, TAG_GROUP]
->>>>>>> b17a3f54
         for ntype in ntypes:
             features = xmldoc.getElementsByTagName(ntype)
 
             for feature in features:
                 # Get Node Information
-<<<<<<< HEAD
-                address = value_from_xml(feature, "address")
-                nname = value_from_xml(feature, ATTR_NAME)
-                nparent = value_from_xml(feature, "parent")
-                parent_nid = value_from_xml(feature, "pnode")
-                family = value_from_xml(feature, ATTR_FAMILY)
-                dev_type = value_from_xml(feature, ATTR_TYPE)
-                node_def_id = attr_from_element(feature, "nodeDefId")
-                enabled = value_from_xml(feature, "enabled") == "true"
-                protocol = "insteon"  # Assume Insteon, update as confirmed otherwise
-
-                # Get Z-Wave Device Type Category
-                devtype_cat = None
-                if family is not None:
-                    if family == "4":
-                        protocol = "z-wave"
-                        try:
-                            devtype_cat = (
-                                feature.getElementsByTagName("devtype")[0]
-                                .getElementsByTagName("cat")[0]
-=======
                 address = value_from_xml(feature, TAG_ADDRESS)
                 nname = value_from_xml(feature, TAG_NAME)
                 nparent = value_from_xml(feature, TAG_PARENT)
@@ -385,28 +288,10 @@
                             devtype_cat = (
                                 feature.getElementsByTagName(TAG_DEVICE_TYPE)[0]
                                 .getElementsByTagName(TAG_CATEGORY)[0]
->>>>>>> b17a3f54
                                 .firstChild.toxml()
                             )
                         except IndexError:
                             devtype_cat = None
-<<<<<<< HEAD
-                    elif family == "3":
-                        protocol = "zigbee"
-
-                # Check for Node Server (v5 Node Servers)
-                node_server = None
-                if family and family == "10":
-                    # Node Server Slot is stored with family:
-                    node_server = attr_from_xml(feature, ATTR_FAMILY, ATTR_INSTANCE)
-                if node_server:
-                    protocol = "node server slot {!s}".format(node_server)
-
-                # Process the different node types
-                if ntype == ATTR_FOLDER and address not in self.addresses:
-                    self.insert(address, nname, nparent, None, ntype)
-                elif ntype == ATTR_NODE:
-=======
                     elif family in ("3", "8"):
                         protocol = PROTO_ZIGBEE
                     elif family == "10":
@@ -419,7 +304,6 @@
                 if ntype == TAG_FOLDER and address not in self.addresses:
                     self.insert(address, nname, nparent, None, ntype)
                 elif ntype == TAG_NODE:
->>>>>>> b17a3f54
                     if address in self.addresses:
                         self.get_by_id(address).update(xmldoc=feature)
                         continue
@@ -437,16 +321,6 @@
                             devtype_cat=devtype_cat,
                             node_def_id=node_def_id,
                             parent_nid=parent_nid,
-<<<<<<< HEAD
-                            dev_type=dev_type,
-                            enabled=enabled,
-                            node_server=node_server,
-                            protocol=protocol,
-                        ),
-                        ntype,
-                    )
-                elif ntype == ATTR_GROUP and address not in self.addresses:
-=======
                             device_type=device_type,
                             enabled=enabled,
                             node_server=node_server,
@@ -456,7 +330,6 @@
                         ntype,
                     )
                 elif ntype == TAG_GROUP and address not in self.addresses:
->>>>>>> b17a3f54
                     flag = attr_from_element(feature, ATTR_FLAG)
                     # Ignore groups that contain 0x08 in the flag since
                     # that is a ISY scene that contains every device/
@@ -465,25 +338,15 @@
                     # the ISY MAC addrees in newer versions of
                     # ISY firmwares > 5.0.6+ ..
                     if int(flag) & 0x08:
-<<<<<<< HEAD
-                        self.isy.log.debug("Skipping group flag=%s %s", flag, address)
-                        continue
-                    mems = feature.getElementsByTagName("link")
-=======
                         self.isy.log.info("Skipping group flag=%s %s", flag, address)
                         continue
                     mems = feature.getElementsByTagName(TAG_LINK)
->>>>>>> b17a3f54
                     # Build list of members
                     members = [mem.firstChild.nodeValue for mem in mems]
                     # Build list of controllers
                     controllers = []
                     for mem in mems:
-<<<<<<< HEAD
-                        if int(attr_from_element(mem, ATTR_TYPE, 0)) == 16:
-=======
                         if int(attr_from_element(mem, TAG_TYPE, 0)) == 16:
->>>>>>> b17a3f54
                             controllers.append(mem.firstChild.nodeValue)
                     self.insert(
                         address,
@@ -501,11 +364,7 @@
         |  wait_time: [optional] Amount of seconds to wait before updating
         """
         sleep(wait_time)
-<<<<<<< HEAD
-        xml = self.isy.conn.request(self.isy.conn.compile_url(["status"]))
-=======
         xml = self.isy.conn.request(self.isy.conn.compile_url([URL_STATUS]))
->>>>>>> b17a3f54
         if xml is not None:
             self.parse(xml)
         else:
@@ -588,11 +447,7 @@
 
         |  i: Integer representing index of node/group/folder.
         """
-<<<<<<< HEAD
-        if self.ntypes[i] in [ATTR_GROUP, ATTR_NODE]:
-=======
         if self.ntypes[i] in [TAG_GROUP, TAG_NODE]:
->>>>>>> b17a3f54
             return self.nobjs[i]
         return Nodes(
             self.isy,
@@ -637,11 +492,7 @@
         myname = self.name + "/"
 
         for dtype, name, ident in self.children:
-<<<<<<< HEAD
-            if dtype in [ATTR_GROUP, ATTR_NODE]:
-=======
             if dtype in [TAG_GROUP, TAG_NODE]:
->>>>>>> b17a3f54
                 output.append((dtype, myname + name, ident))
 
             else:

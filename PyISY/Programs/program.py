<<<<<<< HEAD
"""ISY Programs."""
from VarEvents import Property

from ..constants import EMPTY_TIME, UPDATE_INTERVAL
=======
"""Representation of a program from the ISY."""
from VarEvents import Property

from ..constants import (
    CMD_DISABLE,
    CMD_DISABLE_RUN_AT_STARTUP,
    CMD_ENABLE,
    CMD_ENABLE_RUN_AT_STARTUP,
    EMPTY_TIME,
    PROTO_PROGRAM,
    TAG_PROGRAM,
)
>>>>>>> b17a3f54
from .folder import Folder


class Program(Folder):
    """
    Class representing a program on the ISY controller.

    |  programs: The program manager object.
    |  address: The ID of the program.
    |  pname: The name of the program.
    |  pstatus: The current status of the program.
    |  plastup: The last time the program was updated.
    |  plastrun: The last time the program was run.
    |  plastfin: The last time the program finished running.
    |  penabled: Boolean value showing if the program is enabled on the
                 controller.
    |  pstartrun: Boolean value showing if the if the program runs on
                  controller start up.
    |  prunning: Boolean value showing if the current program is running
                 on the controller.

    :ivar name: The name of the program.
    :ivar status: Watched property representing the current status of the
                  program.
    :ivar lastUpdate: Watched property representing the last time the program
                      was updated.
    :ivar lastRun: Watched property representing the last time the program was
                   run.
    :ivar lastFinished: Watched property representing the last time the program
                        finished running.
    :ivar enabled: Watched property representing if the program is enabled on
                   the controller.
    :ivar runAtStartup: Watched property representing the if the program runs
                        on controller start up.
    :ivar running: Watched property representing if the current program is
                   running on the controller.
    """

    lastUpdate = Property(EMPTY_TIME, readonly=True)
    lastRun = Property(EMPTY_TIME, readonly=True)
    lastFinished = Property(EMPTY_TIME, readonly=True)
    enabled = Property(True)
    runAtStartup = Property(True)
    running = Property(False, readonly=True)
    ranThen = Property(0, readonly=True)
    ranElse = Property(0, readonly=True)
<<<<<<< HEAD
    dtype = "program"
=======
    dtype = TAG_PROGRAM
>>>>>>> b17a3f54

    def __init__(
        self,
        programs,
        address,
        pname,
        pstatus,
        plastup,
        plastrun,
        plastfin,
        penabled,
        pstartrun,
        prunning,
    ):
        """Initialize a Program class."""
        super(Program, self).__init__(programs, address, pname, pstatus)
        self.lastUpdate.update(plastup, force=True, silent=True)
        self.lastRun.update(plastrun, force=True, silent=True)
        self.lastFinished.update(plastfin, force=True, silent=True)
        self.enabled.update(penabled, force=True, silent=True)
        self.enabled.responder = self.__report_enabled__
        self.runAtStartup.update(pstartrun, force=True, silent=True)
        self.runAtStartup.responder = self.__report_startrun__
        self.running.update(prunning, force=True, silent=True)

    def __report_enabled__(self, val):
        """Set the enabled flag."""
        self.noupdate = True
<<<<<<< HEAD
        self.send_pgrm_cmd("enable" if val else "disable")
=======
        self.send_pgrm_cmd(CMD_ENABLE if val else CMD_DISABLE)
>>>>>>> b17a3f54
        self.noupdate = False

    def __report_startrun__(self, val):
        """Set the run at startup flag."""
        self.noupdate = True
<<<<<<< HEAD
        self.send_pgrm_cmd("enableRunAtStartup" if val else "disableRunAtStartup")
=======
        self.send_pgrm_cmd(
            CMD_ENABLE_RUN_AT_STARTUP if val else CMD_DISABLE_RUN_AT_STARTUP
        )
>>>>>>> b17a3f54
        self.noupdate = False

    def update(self, wait_time=0, data=None):
        """
        Update the program with values on the controller.

        |  wait_time: [optional] Seconds to wait before updating.
        |  data: [optional] Data to update the object with.
        """
        if not self.noupdate:
            if data is not None:
                prunning = (data["plastrun"] >= data["plastup"]) or data["prunning"]
                self.status.update(data["pstatus"], force=True, silent=True)
                self.lastUpdate.update(data["plastup"], force=True, silent=True)
                self.lastRun.update(data["plastrun"], force=True, silent=True)
                self.lastFinished.update(data["plastfin"], force=True, silent=True)
                self.enabled.update(data["penabled"], force=True, silent=True)
                self.runAtStartup.update(data["pstartrun"], force=True, silent=True)
                self.running.update(prunning, force=True, silent=True)
            elif not self.isy.auto_update:
                self._programs.update(wait_time, address=self._id)

    @property
    def protocol(self):
        """Return the protocol for this entity."""
<<<<<<< HEAD
        return "program"
=======
        return PROTO_PROGRAM
>>>>>>> b17a3f54
<|MERGE_RESOLUTION|>--- conflicted
+++ resolved
@@ -1,9 +1,3 @@
-<<<<<<< HEAD
-"""ISY Programs."""
-from VarEvents import Property
-
-from ..constants import EMPTY_TIME, UPDATE_INTERVAL
-=======
 """Representation of a program from the ISY."""
 from VarEvents import Property
 
@@ -16,7 +10,6 @@
     PROTO_PROGRAM,
     TAG_PROGRAM,
 )
->>>>>>> b17a3f54
 from .folder import Folder
 
 
@@ -63,11 +56,7 @@
     running = Property(False, readonly=True)
     ranThen = Property(0, readonly=True)
     ranElse = Property(0, readonly=True)
-<<<<<<< HEAD
-    dtype = "program"
-=======
     dtype = TAG_PROGRAM
->>>>>>> b17a3f54
 
     def __init__(
         self,
@@ -96,23 +85,15 @@
     def __report_enabled__(self, val):
         """Set the enabled flag."""
         self.noupdate = True
-<<<<<<< HEAD
-        self.send_pgrm_cmd("enable" if val else "disable")
-=======
         self.send_pgrm_cmd(CMD_ENABLE if val else CMD_DISABLE)
->>>>>>> b17a3f54
         self.noupdate = False
 
     def __report_startrun__(self, val):
         """Set the run at startup flag."""
         self.noupdate = True
-<<<<<<< HEAD
-        self.send_pgrm_cmd("enableRunAtStartup" if val else "disableRunAtStartup")
-=======
         self.send_pgrm_cmd(
             CMD_ENABLE_RUN_AT_STARTUP if val else CMD_DISABLE_RUN_AT_STARTUP
         )
->>>>>>> b17a3f54
         self.noupdate = False
 
     def update(self, wait_time=0, data=None):
@@ -138,8 +119,4 @@
     @property
     def protocol(self):
         """Return the protocol for this entity."""
-<<<<<<< HEAD
-        return "program"
-=======
-        return PROTO_PROGRAM
->>>>>>> b17a3f54
+        return PROTO_PROGRAM
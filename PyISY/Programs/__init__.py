"""Init for management of ISY Programs."""
from datetime import datetime
from time import sleep
from xml.dom import minidom

from ..constants import (
<<<<<<< HEAD
    ATTR_FOLDER,
    ATTR_ID,
    ATTR_NAME,
    ATTR_PROGRAM,
    EMPTY_TIME,
    MILITARY_TIME,
    STANDARD_TIME,
    XML_PARSE_ERROR,
    XML_STRPTIME_YY,
=======
    ATTR_ID,
    ATTR_PARENT,
    ATTR_STATUS,
    EMPTY_TIME,
    MILITARY_TIME,
    STANDARD_TIME,
    TAG_ENABLED,
    TAG_FOLDER,
    TAG_NAME,
    TAG_PRGM_FINISH,
    TAG_PRGM_RUN,
    TAG_PRGM_RUNNING,
    TAG_PRGM_STATUS,
    TAG_PROGRAM,
    XML_OFF,
    XML_ON,
    XML_PARSE_ERROR,
    XML_STRPTIME_YY,
    XML_TRUE,
>>>>>>> b17a3f54
)
from ..helpers import attr_from_element, value_from_xml
from ..Nodes import NodeIterator as ProgramIterator
from .folder import Folder
from .program import Program


class Programs:
    """
    This class handles the ISY programs.

    This class can be used as a dictionary
    to navigate through the controller's structure to objects of type
    :class:`~PyISY.Programs.Program` and :class:`~PyISY.Programs.Folder`
    (when requested) that represent objects on the controller.

    |  isy: The ISY device class
    |  root: Program/Folder ID representing the current level of navigation.
    |  addresses: List of program and folder IDs.
    |  pnames: List of the program and folder names.
    |  pparents: List of the program and folder parent IDs.
    |  pobjs: List of program and folder objects.
    |  ptypes: List of the program and folder types.
    |  xml: XML string from the controller detailing the programs and folders.

    :ivar all_lower_programs: A list of all programs below the current
                            navigation level. Does not return folders.
    :ivar children: A list of the children immediately below the current
                    navigation level.
    :ivar leaf: The child object representing the current item in navigation.
                This is useful for getting a folder to act as a program.
    :ivar name: The name of the program at the current level of navigation.
    """

    addresses = []
    pnames = []
    pparents = []
    pobjs = []
    ptypes = []

    def __init__(
        self,
        isy,
        root=None,
        addresses=None,
        pnames=None,
        pparents=None,
        pobjs=None,
        ptypes=None,
        xml=None,
    ):
        """Initialize the Programs ISY programs manager class."""
        self.isy = isy
        self.root = root

        if (
            addresses is not None
            and pnames is not None
            and pparents is not None
            and pobjs is not None
            and ptypes is not None
        ):
            self.addresses = addresses
            self.pnames = pnames
            self.pparents = pparents
            self.pobjs = pobjs
            self.ptypes = ptypes

        elif xml is not None:
            self.parse(xml)

    def __str__(self):
        """Return a string representation of the program manager."""
        if self.root is None:
            return "Folder <root>"
        ind = self.addresses.index(self.root)
<<<<<<< HEAD
        if self.ptypes[ind] == ATTR_FOLDER:
            return "Folder ({})".format(self.root)
        if self.ptypes[ind] == ATTR_PROGRAM:
=======
        if self.ptypes[ind] == TAG_FOLDER:
            return "Folder ({})".format(self.root)
        if self.ptypes[ind] == TAG_PROGRAM:
>>>>>>> b17a3f54
            return "Program ({})".format(self.root)
        return ""

    def __repr__(self):
        """Return a string showing the hierarchy of the program manager."""
        # get and sort children
        folders = []
        programs = []
        for child in self.children:
<<<<<<< HEAD
            if child[0] == ATTR_FOLDER:
                folders.append(child)
            elif child[0] == ATTR_PROGRAM:
=======
            if child[0] == TAG_FOLDER:
                folders.append(child)
            elif child[0] == TAG_PROGRAM:
>>>>>>> b17a3f54
                programs.append(child)

        # initialize data
        folders.sort(key=lambda x: x[1])
        programs.sort(key=lambda x: x[1])
        out = str(self) + "\n"

        # format folders
        for fold in folders:
            fold_obj = self[fold[2]]
            out += "  + {}: Folder({})\n".format(fold[1], fold[2])
            for line in repr(fold_obj).split("\n")[1:]:
                out += "  |   {}\n".format(line)
            out += "  -\n"

        # format programs
        for prog in programs:
            out += "  {}: {!s}\n".format(prog[1], self[prog[2]])

        return out

    def __iter__(self):
        """
        Return an iterator that iterates through all the programs.

        Does not iterate folders. Only Programs that are beneath the current
        folder in navigation.
        """
        iter_data = self.all_lower_programs
        return ProgramIterator(self, iter_data, delta=1)

    def __reversed__(self):
        """Return an iterator that goes in reverse order."""
        iter_data = self.all_lower_programs
        return ProgramIterator(self, iter_data, delta=-1)

    def update_received(self, xmldoc):
        """Update programs from EventStream message."""
        xml = xmldoc.toxml()
        address = value_from_xml(xmldoc, ATTR_ID).zfill(4)
        try:
            pobj = self.get_by_id(address).leaf
        except ValueError:
            pobj = None  # this is a new program that hasn't been registered

        if isinstance(pobj, Program):
<<<<<<< HEAD
            if "<s>" in xml:
                status = value_from_xml(xmldoc, "s")
=======
            if f"<{TAG_PRGM_STATUS}>" in xml:
                status = value_from_xml(xmldoc, TAG_PRGM_STATUS)
>>>>>>> b17a3f54
                if status == "21":
                    pobj.ranThen.update(pobj.ranThen + 1, force=True, silent=True)
                    pobj.status.update(True, force=True, silent=True)
                elif status == "31":
                    pobj.ranElse.update(pobj.ranElse + 1, force=True, silent=True)
                    pobj.status.update(False, force=True, silent=True)

<<<<<<< HEAD
            if "<r>" in xml:
                plastrun = value_from_xml(xmldoc, "r")
                plastrun = datetime.strptime(plastrun, XML_STRPTIME_YY)
                pobj.lastRun.update(plastrun, force=True, silent=True)

            if "<f>" in xml:
                plastfin = value_from_xml(xmldoc, "f")
                plastfin = datetime.strptime(plastfin, XML_STRPTIME_YY)
                pobj.lastFinished.update(plastfin, force=True, silent=True)

            if "<on />" in xml or "<off />" in xml:
                pobj.enabled.update("<on />" in xml, force=True, silent=True)
=======
            if f"<{TAG_PRGM_RUN}>" in xml:
                plastrun = value_from_xml(xmldoc, TAG_PRGM_RUN)
                plastrun = datetime.strptime(plastrun, XML_STRPTIME_YY)
                pobj.lastRun.update(plastrun, force=True, silent=True)

            if f"<{TAG_PRGM_FINISH}>" in xml:
                plastfin = value_from_xml(xmldoc, TAG_PRGM_FINISH)
                plastfin = datetime.strptime(plastfin, XML_STRPTIME_YY)
                pobj.lastFinished.update(plastfin, force=True, silent=True)

            if XML_ON in xml or XML_OFF in xml:
                pobj.enabled.update(XML_ON in xml, force=True, silent=True)
>>>>>>> b17a3f54

        self.isy.log.debug("ISY Updated Program: " + address)

    def parse(self, xml):
        """
        Parse the XML from the controller and updates the state of the manager.

        xml: XML string from the controller.
        """
        try:
            xmldoc = minidom.parseString(xml)
        except (AttributeError, KeyError, ValueError, TypeError, IndexError):
            self.isy.log.error("%s: Programs", XML_PARSE_ERROR)
        else:
            plastup = datetime.now()

            # get nodes
<<<<<<< HEAD
            features = xmldoc.getElementsByTagName(ATTR_PROGRAM)
            for feature in features:
                # id, name, and status
                address = attr_from_element(feature, ATTR_ID)
                pname = value_from_xml(feature, ATTR_NAME)
                pparent = attr_from_element(feature, "parentId")
                pstatus = attr_from_element(feature, "status") == "true"

                if attr_from_element(feature, ATTR_FOLDER) == "true":
                    # folder specific parsing
                    ptype = ATTR_FOLDER
=======
            features = xmldoc.getElementsByTagName(TAG_PROGRAM)
            for feature in features:
                # id, name, and status
                address = attr_from_element(feature, ATTR_ID)
                pname = value_from_xml(feature, TAG_NAME)
                pparent = attr_from_element(feature, ATTR_PARENT)
                pstatus = attr_from_element(feature, ATTR_STATUS) == XML_TRUE

                if attr_from_element(feature, TAG_FOLDER) == XML_TRUE:
                    # folder specific parsing
                    ptype = TAG_FOLDER
>>>>>>> b17a3f54
                    data = {"pstatus": pstatus}

                else:
                    # program specific parsing
<<<<<<< HEAD
                    ptype = ATTR_PROGRAM
=======
                    ptype = TAG_PROGRAM
>>>>>>> b17a3f54

                    # last run time
                    plastrun = value_from_xml(feature, "lastRunTime", EMPTY_TIME)
                    if plastrun != EMPTY_TIME:
                        plastrun = datetime.strptime(
                            plastrun,
                            MILITARY_TIME if self.isy.clock.military else STANDARD_TIME,
                        )

                    # last finish time
                    plastfin = value_from_xml(feature, "lastFinishTime", EMPTY_TIME)
                    if plastfin != EMPTY_TIME:
                        plastfin = datetime.strptime(
                            plastfin,
                            MILITARY_TIME if self.isy.clock.military else STANDARD_TIME,
                        )

                    # enabled, run at startup, running
<<<<<<< HEAD
                    penabled = bool(attr_from_element(feature, "enabled") == "true")
                    pstartrun = bool(
                        attr_from_element(feature, "runAtStartup") == "true"
                    )
                    prunning = bool(attr_from_element(feature, "running") != "idle")

                    # create data dictionary
=======
                    penabled = bool(attr_from_element(feature, TAG_ENABLED) == XML_TRUE)
                    pstartrun = bool(
                        attr_from_element(feature, "runAtStartup") == XML_TRUE
                    )
                    prunning = bool(
                        attr_from_element(feature, TAG_PRGM_RUNNING) != "idle"
                    )

                    # create data dictionary
                    # TODO: Unpack into proper properties.
>>>>>>> b17a3f54
                    data = {
                        "pstatus": pstatus,
                        "plastrun": plastrun,
                        "plastfin": plastfin,
                        "penabled": penabled,
                        "pstartrun": pstartrun,
                        "prunning": prunning,
                        "plastup": plastup,
                    }

                # add or update object if it already exists
                if address not in self.addresses:
<<<<<<< HEAD
                    if ptype == ATTR_FOLDER:
=======
                    if ptype == TAG_FOLDER:
>>>>>>> b17a3f54
                        pobj = Folder(self, address, pname, **data)
                    else:
                        pobj = Program(self, address, pname, **data)
                    self.insert(address, pname, pparent, pobj, ptype)
                else:
                    pobj = self.get_by_id(address).leaf
                    pobj.update(data=data)

            self.isy.log.info("ISY Loaded/Updated Programs")

    def update(self, wait_time=0, address=None):
        """
        Update the status of the programs and folders.

        |  wait_time: How long to wait before updating.
        |  address: The program ID to update.
        """
        sleep(wait_time)
        xml = self.isy.conn.get_programs(address)

        if xml is not None:
            self.parse(xml)
        else:
            self.isy.log.warning("ISY Failed to update programs.")

    def insert(self, address, pname, pparent, pobj, ptype):
        """
        Insert a new program or folder into the manager.

        |  address: The ID of the program or folder.
        |  pname: The name of the program or folder.
        |  pparent: The parent of the program or folder.
        |  pobj: The object representing the program or folder.
        |  ptype: The type of the item being added (program/folder).
        """
        self.addresses.append(address)
        self.pnames.append(pname)
        self.pparents.append(pparent)
        self.ptypes.append(ptype)
        self.pobjs.append(pobj)

    def __getitem__(self, val):
        """
        Navigate through the hierarchy using names or IDs.

        |  val: Name or ID to navigate to.
        """
        try:
            self.addresses.index(val)
            fun = self.get_by_id
        except ValueError:
            try:
                self.pnames.index(val)
                fun = self.get_by_name
            except ValueError:
                try:
                    val = int(val)
                    fun = self.get_by_index
                except:
                    raise KeyError("Unrecognized Key: " + str(val))

        try:
            return fun(val)
        except (ValueError, KeyError, IndexError):
            return None

    def __setitem__(self, val, value):
        """Set the item value."""
        return None

    def get_by_name(self, val):
        """
        Get a child program/folder with the given name.

        |  val: The name of the child program/folder to look for.
        """
        for i in range(len(self.addresses)):
            if self.pparents[i] == self.root and self.pnames[i] == val:
                return self.get_by_index(i)
        return None

    def get_by_id(self, address):
        """
        Get a program/folder with the given ID.

        |  address: The program/folder ID to look for.
        """
        i = self.addresses.index(address)
        return self.get_by_index(i)

    def get_by_index(self, i):
        """
        Get the program/folder at the given index.

        |  i: The program/folder index.
        """
<<<<<<< HEAD
        if self.ptypes[i] == ATTR_FOLDER:
=======
        if self.ptypes[i] == TAG_FOLDER:
>>>>>>> b17a3f54
            return Programs(
                self.isy,
                self.addresses[i],
                self.addresses,
                self.pnames,
                self.pparents,
                self.pobjs,
                self.ptypes,
            )
        return self.pobjs[i]

    @property
    def children(self):
        """Return the children of the class."""
        out = []
        for ind in range(len(self.pnames)):
            if self.pparents[ind] == self.root:
                out.append((self.ptypes[ind], self.pnames[ind], self.addresses[ind]))
        return out

    @property
    def leaf(self):
        """Return the leaf property."""
        if self.root is not None:
            ind = self.addresses.index(self.root)
            if self.pobjs[ind] is not None:
                return self.pobjs[ind]
        return self

    @property
    def name(self):
        """Return the name of the path."""
        if self.root is not None:
            ind = self.addresses.index(self.root)
            return self.pnames[ind]
        return ""

    @property
    def all_lower_programs(self):
        """Return all lower programs in a path."""
        output = []
        myname = self.name + "/"

        for dtype, name, ident in self.children:
<<<<<<< HEAD
            if dtype == ATTR_PROGRAM:
=======
            if dtype == TAG_PROGRAM:
>>>>>>> b17a3f54
                output.append((dtype, myname + name, ident))

            else:
                output += [
                    (dtype2, myname + name2, ident2)
                    for (dtype2, name2, ident2) in self[ident].all_lower_programs
                ]
        return output<|MERGE_RESOLUTION|>--- conflicted
+++ resolved
@@ -4,17 +4,6 @@
 from xml.dom import minidom
 
 from ..constants import (
-<<<<<<< HEAD
-    ATTR_FOLDER,
-    ATTR_ID,
-    ATTR_NAME,
-    ATTR_PROGRAM,
-    EMPTY_TIME,
-    MILITARY_TIME,
-    STANDARD_TIME,
-    XML_PARSE_ERROR,
-    XML_STRPTIME_YY,
-=======
     ATTR_ID,
     ATTR_PARENT,
     ATTR_STATUS,
@@ -34,7 +23,6 @@
     XML_PARSE_ERROR,
     XML_STRPTIME_YY,
     XML_TRUE,
->>>>>>> b17a3f54
 )
 from ..helpers import attr_from_element, value_from_xml
 from ..Nodes import NodeIterator as ProgramIterator
@@ -111,15 +99,9 @@
         if self.root is None:
             return "Folder <root>"
         ind = self.addresses.index(self.root)
-<<<<<<< HEAD
-        if self.ptypes[ind] == ATTR_FOLDER:
-            return "Folder ({})".format(self.root)
-        if self.ptypes[ind] == ATTR_PROGRAM:
-=======
         if self.ptypes[ind] == TAG_FOLDER:
             return "Folder ({})".format(self.root)
         if self.ptypes[ind] == TAG_PROGRAM:
->>>>>>> b17a3f54
             return "Program ({})".format(self.root)
         return ""
 
@@ -129,15 +111,9 @@
         folders = []
         programs = []
         for child in self.children:
-<<<<<<< HEAD
-            if child[0] == ATTR_FOLDER:
-                folders.append(child)
-            elif child[0] == ATTR_PROGRAM:
-=======
             if child[0] == TAG_FOLDER:
                 folders.append(child)
             elif child[0] == TAG_PROGRAM:
->>>>>>> b17a3f54
                 programs.append(child)
 
         # initialize data
@@ -184,13 +160,8 @@
             pobj = None  # this is a new program that hasn't been registered
 
         if isinstance(pobj, Program):
-<<<<<<< HEAD
-            if "<s>" in xml:
-                status = value_from_xml(xmldoc, "s")
-=======
             if f"<{TAG_PRGM_STATUS}>" in xml:
                 status = value_from_xml(xmldoc, TAG_PRGM_STATUS)
->>>>>>> b17a3f54
                 if status == "21":
                     pobj.ranThen.update(pobj.ranThen + 1, force=True, silent=True)
                     pobj.status.update(True, force=True, silent=True)
@@ -198,20 +169,6 @@
                     pobj.ranElse.update(pobj.ranElse + 1, force=True, silent=True)
                     pobj.status.update(False, force=True, silent=True)
 
-<<<<<<< HEAD
-            if "<r>" in xml:
-                plastrun = value_from_xml(xmldoc, "r")
-                plastrun = datetime.strptime(plastrun, XML_STRPTIME_YY)
-                pobj.lastRun.update(plastrun, force=True, silent=True)
-
-            if "<f>" in xml:
-                plastfin = value_from_xml(xmldoc, "f")
-                plastfin = datetime.strptime(plastfin, XML_STRPTIME_YY)
-                pobj.lastFinished.update(plastfin, force=True, silent=True)
-
-            if "<on />" in xml or "<off />" in xml:
-                pobj.enabled.update("<on />" in xml, force=True, silent=True)
-=======
             if f"<{TAG_PRGM_RUN}>" in xml:
                 plastrun = value_from_xml(xmldoc, TAG_PRGM_RUN)
                 plastrun = datetime.strptime(plastrun, XML_STRPTIME_YY)
@@ -224,7 +181,6 @@
 
             if XML_ON in xml or XML_OFF in xml:
                 pobj.enabled.update(XML_ON in xml, force=True, silent=True)
->>>>>>> b17a3f54
 
         self.isy.log.debug("ISY Updated Program: " + address)
 
@@ -242,19 +198,6 @@
             plastup = datetime.now()
 
             # get nodes
-<<<<<<< HEAD
-            features = xmldoc.getElementsByTagName(ATTR_PROGRAM)
-            for feature in features:
-                # id, name, and status
-                address = attr_from_element(feature, ATTR_ID)
-                pname = value_from_xml(feature, ATTR_NAME)
-                pparent = attr_from_element(feature, "parentId")
-                pstatus = attr_from_element(feature, "status") == "true"
-
-                if attr_from_element(feature, ATTR_FOLDER) == "true":
-                    # folder specific parsing
-                    ptype = ATTR_FOLDER
-=======
             features = xmldoc.getElementsByTagName(TAG_PROGRAM)
             for feature in features:
                 # id, name, and status
@@ -266,16 +209,11 @@
                 if attr_from_element(feature, TAG_FOLDER) == XML_TRUE:
                     # folder specific parsing
                     ptype = TAG_FOLDER
->>>>>>> b17a3f54
                     data = {"pstatus": pstatus}
 
                 else:
                     # program specific parsing
-<<<<<<< HEAD
-                    ptype = ATTR_PROGRAM
-=======
                     ptype = TAG_PROGRAM
->>>>>>> b17a3f54
 
                     # last run time
                     plastrun = value_from_xml(feature, "lastRunTime", EMPTY_TIME)
@@ -294,15 +232,6 @@
                         )
 
                     # enabled, run at startup, running
-<<<<<<< HEAD
-                    penabled = bool(attr_from_element(feature, "enabled") == "true")
-                    pstartrun = bool(
-                        attr_from_element(feature, "runAtStartup") == "true"
-                    )
-                    prunning = bool(attr_from_element(feature, "running") != "idle")
-
-                    # create data dictionary
-=======
                     penabled = bool(attr_from_element(feature, TAG_ENABLED) == XML_TRUE)
                     pstartrun = bool(
                         attr_from_element(feature, "runAtStartup") == XML_TRUE
@@ -313,7 +242,6 @@
 
                     # create data dictionary
                     # TODO: Unpack into proper properties.
->>>>>>> b17a3f54
                     data = {
                         "pstatus": pstatus,
                         "plastrun": plastrun,
@@ -326,11 +254,7 @@
 
                 # add or update object if it already exists
                 if address not in self.addresses:
-<<<<<<< HEAD
-                    if ptype == ATTR_FOLDER:
-=======
                     if ptype == TAG_FOLDER:
->>>>>>> b17a3f54
                         pobj = Folder(self, address, pname, **data)
                     else:
                         pobj = Program(self, address, pname, **data)
@@ -427,11 +351,7 @@
 
         |  i: The program/folder index.
         """
-<<<<<<< HEAD
-        if self.ptypes[i] == ATTR_FOLDER:
-=======
         if self.ptypes[i] == TAG_FOLDER:
->>>>>>> b17a3f54
             return Programs(
                 self.isy,
                 self.addresses[i],
@@ -476,11 +396,7 @@
         myname = self.name + "/"
 
         for dtype, name, ident in self.children:
-<<<<<<< HEAD
-            if dtype == ATTR_PROGRAM:
-=======
             if dtype == TAG_PROGRAM:
->>>>>>> b17a3f54
                 output.append((dtype, myname + name, ident))
 
             else:

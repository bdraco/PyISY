--- conflicted
+++ resolved
@@ -1,9 +1,6 @@
 """Manage variables from the ISY."""
 from VarEvents import Property
 
-<<<<<<< HEAD
-from ..constants import ATTR_INIT, ATTR_SET, ATTR_VARS, EMPTY_TIME, UPDATE_INTERVAL
-=======
 from ..constants import (
     ATTR_INIT,
     ATTR_SET,
@@ -14,7 +11,6 @@
     URL_VARIABLES,
     VAR_INTEGER,
 )
->>>>>>> b17a3f54
 
 
 class Variable:
@@ -58,13 +54,7 @@
 
     def __str__(self):
         """Return a string representation of the variable."""
-<<<<<<< HEAD
-        return "Variable(type={!s}, id={!s}, val={!s})".format(
-            self._type, self._id, self.val
-        )
-=======
         return f"Variable(type={self._type}, id={self._id}, value={str(self.val)}, init={str(self.init)})"
->>>>>>> b17a3f54
 
     def __repr__(self):
         """Return a string representation of the variable."""
@@ -95,11 +85,7 @@
     @property
     def protocol(self):
         """Return the protocol for this entity."""
-<<<<<<< HEAD
-        return "{} variable".format("integer" if self._type == "1" else "state")
-=======
         return PROTO_INT_VAR if self._type == VAR_INTEGER else PROTO_STATE_VAR
->>>>>>> b17a3f54
 
     @property
     def name(self):
@@ -135,11 +121,7 @@
             raise ValueError("Variable value must be an integer. Got None.")
         req_url = self.isy.conn.compile_url(
             [
-<<<<<<< HEAD
-                ATTR_VARS,
-=======
                 URL_VARIABLES,
->>>>>>> b17a3f54
                 ATTR_INIT if init else ATTR_SET,
                 str(self._type),
                 str(self._id),

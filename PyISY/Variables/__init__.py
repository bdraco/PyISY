"""ISY Variables."""
from datetime import datetime
from time import sleep
from xml.dom import minidom

from ..constants import (
    ATTR_ID,
    ATTR_INIT,
    ATTR_NAME,
    ATTR_TS,
    ATTR_TYPE,
    ATTR_VAL,
    ATTR_VAR,
<<<<<<< HEAD
    XML_STRPTIME,
    XML_PARSE_ERROR,
=======
    XML_PARSE_ERROR,
    XML_STRPTIME,
>>>>>>> 42fa5210
)
from ..helpers import attr_from_element, attr_from_xml, value_from_xml
from .variable import Variable


class Variables:
    """
    This class handles the ISY variables.

    This class can be used as a     dictionary to navigate through the
    controller's structure to objects of type
    :class:`~PyISY.Variables.Variable` that represent objects on the
    controller.

    |  isy: The ISY object.
    |  root: The ID of the current level of navigation.
    |  vids: List of variable IDs from the controller.
    |  vnames: List of variable names form the controller.
    |  vobjs: List of variable objects.
    |  xml: XML string from the controller detailing the device's variables.

    :ivar children: List of the children below the current level of navigation.
    """

    vids = {1: [], 2: []}
    vobjs = {1: {}, 2: {}}
    vnames = {1: {}, 2: {}}

    def __init__(
        self,
        isy,
        root=None,
        vids=None,
        vnames=None,
        vobjs=None,
        def_xml=None,
        var_xml=None,
    ):
        """Initialize a Variables ISY Variable Manager class."""
        self.isy = isy
        self.root = root

        if vids is not None and vnames is not None and vobjs is not None:
            self.vids = vids
            self.vnames = vnames
            self.vobjs = vobjs
            return

        if def_xml is not None:
            self.parse_definitions(def_xml)
        if var_xml is not None:
            self.parse(var_xml)

    def __str__(self):
        """Return a string representation of the variable manager."""
        if self.root is None:
            return "Variable Collection"
        return "Variable Collection (Type: {!s})".format(self.root)

    def __repr__(self):
        """Return a string representing the children variables."""
        if self.root is None:
            return repr(self[1]) + repr(self[2])
        out = str(self) + "\n"
        for child in self.children:
            out += "  {!s}: Variable({!s})\n".format(child[1], child[2])
        return out

    def parse_definitions(self, xmls):
        """Parse the XML Variable Definitions from the ISY."""
        try:
            xmldocs = [minidom.parseString(xml) for xml in xmls]
        except:
            self.isy.log.error("%s: Variables", XML_PARSE_ERROR)
            return

        # parse definitions
        for ind in range(2):
            features = xmldocs[ind].getElementsByTagName("e")
            for feature in features:
                vid = int(attr_from_element(feature, ATTR_ID))
                self.vnames[ind + 1][vid] = attr_from_element(feature, ATTR_NAME)

    def parse(self, xml):
        """Parse XML from the controller with details about the variables."""
        try:
            xmldoc = minidom.parseString(xml)
        except:
            self.isy.log.error("%s: Variables", XML_PARSE_ERROR)
            return

        features = xmldoc.getElementsByTagName(ATTR_VAR)
        for feature in features:
            vid = int(attr_from_element(feature, ATTR_ID))
            vtype = int(attr_from_element(feature, ATTR_TYPE))
            init = value_from_xml(feature, ATTR_INIT)
            val = value_from_xml(feature, ATTR_VAL)
            ts_raw = value_from_xml(feature, ATTR_TS)
            t_s = datetime.strptime(ts_raw, XML_STRPTIME)
            vname = self.vnames[vtype].get(vid, "")

            vobj = self.vobjs[vtype].get(vid)
            if vobj is None:
                vobj = Variable(self, vid, vtype, vname, init, val, t_s)
                self.vids[vtype].append(vid)
                self.vobjs[vtype][vid] = vobj
            else:
                vobj.init.update(init, force=True, silent=True)
                vobj.val.update(val, force=True, silent=True)
                vobj.lastEdit.update(t_s, force=True, silent=True)

        self.isy.log.info("ISY Loaded Variables")

    def update(self, wait_time=0):
        """
        Update the variable objects with data from the controller.

        |  wait_time: Seconds to wait before updating.
        """
        sleep(wait_time)
        xml = self.isy.conn.get_variables()
        self.parse(xml)

    def _upmsg(self, xmldoc):
        xml = xmldoc.toxml()
        vtype = int(attr_from_xml(xmldoc, ATTR_VAR, ATTR_TYPE))
        vid = int(attr_from_xml(xmldoc, ATTR_VAR, ATTR_ID))
        try:
            vobj = self.vobjs[vtype][vid]
        except KeyError:
            return  # this is a new variable that hasn't been loaded

        if "<init>" in xml:
            vobj.init.update(
                int(value_from_xml(xmldoc, ATTR_INIT)), force=True, silent=True
            )
        else:
            vobj.val.update(
                int(value_from_xml(xmldoc, ATTR_VAL)), force=True, silent=True
            )
            ts_raw = value_from_xml(xmldoc, ATTR_TS)
            vobj.lastEdit.update(
                datetime.strptime(ts_raw, XML_STRPTIME), force=True, silent=True
            )
        self.isy.log.debug("ISY Updated Variable: %s", str(vid))

    def __getitem__(self, val):
        """
        Navigate through the variables by ID or name.

        |  val: Name or ID for navigation.
        """
        if self.root is None:
            if val in [1, 2]:
                return Variables(self.isy, val, self.vids, self.vnames, self.vobjs)
            raise KeyError("Unknown variable type: {!s}".format(val))
        if isinstance(val, int):
            try:
                return self.vobjs[self.root][val]
            except (ValueError, KeyError):
                raise KeyError("Unrecognized variable id: {!s}".format(val))
        else:
            for vid, vname in self.vnames[self.root]:
                if vname == val:
                    return self.vobjs[self.root][vid]
            raise KeyError("Unrecognized variable name: {!s}".format(val))

    def __setitem__(self, val, value):
        """Handle the setitem function for the Class."""
        return None

    @property
    def children(self):
        """Get the children of the class."""
        if self.root is None:
            types = [1, 2]
        else:
            types = [self.root]

        out = []
        for vtype in types:
            for ind in range(len(self.vids[vtype])):
                out.append(
                    (
                        vtype,
                        self.vnames[vtype].get(self.vids[vtype][ind], ""),
                        self.vids[vtype][ind],
                    )
                )
        return out
<|MERGE_RESOLUTION|>--- conflicted
+++ resolved
@@ -1,210 +1,205 @@
-"""ISY Variables."""
-from datetime import datetime
-from time import sleep
-from xml.dom import minidom
-
-from ..constants import (
-    ATTR_ID,
-    ATTR_INIT,
-    ATTR_NAME,
-    ATTR_TS,
-    ATTR_TYPE,
-    ATTR_VAL,
-    ATTR_VAR,
-<<<<<<< HEAD
-    XML_STRPTIME,
-    XML_PARSE_ERROR,
-=======
-    XML_PARSE_ERROR,
-    XML_STRPTIME,
->>>>>>> 42fa5210
-)
-from ..helpers import attr_from_element, attr_from_xml, value_from_xml
-from .variable import Variable
-
-
-class Variables:
-    """
-    This class handles the ISY variables.
-
-    This class can be used as a     dictionary to navigate through the
-    controller's structure to objects of type
-    :class:`~PyISY.Variables.Variable` that represent objects on the
-    controller.
-
-    |  isy: The ISY object.
-    |  root: The ID of the current level of navigation.
-    |  vids: List of variable IDs from the controller.
-    |  vnames: List of variable names form the controller.
-    |  vobjs: List of variable objects.
-    |  xml: XML string from the controller detailing the device's variables.
-
-    :ivar children: List of the children below the current level of navigation.
-    """
-
-    vids = {1: [], 2: []}
-    vobjs = {1: {}, 2: {}}
-    vnames = {1: {}, 2: {}}
-
-    def __init__(
-        self,
-        isy,
-        root=None,
-        vids=None,
-        vnames=None,
-        vobjs=None,
-        def_xml=None,
-        var_xml=None,
-    ):
-        """Initialize a Variables ISY Variable Manager class."""
-        self.isy = isy
-        self.root = root
-
-        if vids is not None and vnames is not None and vobjs is not None:
-            self.vids = vids
-            self.vnames = vnames
-            self.vobjs = vobjs
-            return
-
-        if def_xml is not None:
-            self.parse_definitions(def_xml)
-        if var_xml is not None:
-            self.parse(var_xml)
-
-    def __str__(self):
-        """Return a string representation of the variable manager."""
-        if self.root is None:
-            return "Variable Collection"
-        return "Variable Collection (Type: {!s})".format(self.root)
-
-    def __repr__(self):
-        """Return a string representing the children variables."""
-        if self.root is None:
-            return repr(self[1]) + repr(self[2])
-        out = str(self) + "\n"
-        for child in self.children:
-            out += "  {!s}: Variable({!s})\n".format(child[1], child[2])
-        return out
-
-    def parse_definitions(self, xmls):
-        """Parse the XML Variable Definitions from the ISY."""
-        try:
-            xmldocs = [minidom.parseString(xml) for xml in xmls]
-        except:
-            self.isy.log.error("%s: Variables", XML_PARSE_ERROR)
-            return
-
-        # parse definitions
-        for ind in range(2):
-            features = xmldocs[ind].getElementsByTagName("e")
-            for feature in features:
-                vid = int(attr_from_element(feature, ATTR_ID))
-                self.vnames[ind + 1][vid] = attr_from_element(feature, ATTR_NAME)
-
-    def parse(self, xml):
-        """Parse XML from the controller with details about the variables."""
-        try:
-            xmldoc = minidom.parseString(xml)
-        except:
-            self.isy.log.error("%s: Variables", XML_PARSE_ERROR)
-            return
-
-        features = xmldoc.getElementsByTagName(ATTR_VAR)
-        for feature in features:
-            vid = int(attr_from_element(feature, ATTR_ID))
-            vtype = int(attr_from_element(feature, ATTR_TYPE))
-            init = value_from_xml(feature, ATTR_INIT)
-            val = value_from_xml(feature, ATTR_VAL)
-            ts_raw = value_from_xml(feature, ATTR_TS)
-            t_s = datetime.strptime(ts_raw, XML_STRPTIME)
-            vname = self.vnames[vtype].get(vid, "")
-
-            vobj = self.vobjs[vtype].get(vid)
-            if vobj is None:
-                vobj = Variable(self, vid, vtype, vname, init, val, t_s)
-                self.vids[vtype].append(vid)
-                self.vobjs[vtype][vid] = vobj
-            else:
-                vobj.init.update(init, force=True, silent=True)
-                vobj.val.update(val, force=True, silent=True)
-                vobj.lastEdit.update(t_s, force=True, silent=True)
-
-        self.isy.log.info("ISY Loaded Variables")
-
-    def update(self, wait_time=0):
-        """
-        Update the variable objects with data from the controller.
-
-        |  wait_time: Seconds to wait before updating.
-        """
-        sleep(wait_time)
-        xml = self.isy.conn.get_variables()
-        self.parse(xml)
-
-    def _upmsg(self, xmldoc):
-        xml = xmldoc.toxml()
-        vtype = int(attr_from_xml(xmldoc, ATTR_VAR, ATTR_TYPE))
-        vid = int(attr_from_xml(xmldoc, ATTR_VAR, ATTR_ID))
-        try:
-            vobj = self.vobjs[vtype][vid]
-        except KeyError:
-            return  # this is a new variable that hasn't been loaded
-
-        if "<init>" in xml:
-            vobj.init.update(
-                int(value_from_xml(xmldoc, ATTR_INIT)), force=True, silent=True
-            )
-        else:
-            vobj.val.update(
-                int(value_from_xml(xmldoc, ATTR_VAL)), force=True, silent=True
-            )
-            ts_raw = value_from_xml(xmldoc, ATTR_TS)
-            vobj.lastEdit.update(
-                datetime.strptime(ts_raw, XML_STRPTIME), force=True, silent=True
-            )
-        self.isy.log.debug("ISY Updated Variable: %s", str(vid))
-
-    def __getitem__(self, val):
-        """
-        Navigate through the variables by ID or name.
-
-        |  val: Name or ID for navigation.
-        """
-        if self.root is None:
-            if val in [1, 2]:
-                return Variables(self.isy, val, self.vids, self.vnames, self.vobjs)
-            raise KeyError("Unknown variable type: {!s}".format(val))
-        if isinstance(val, int):
-            try:
-                return self.vobjs[self.root][val]
-            except (ValueError, KeyError):
-                raise KeyError("Unrecognized variable id: {!s}".format(val))
-        else:
-            for vid, vname in self.vnames[self.root]:
-                if vname == val:
-                    return self.vobjs[self.root][vid]
-            raise KeyError("Unrecognized variable name: {!s}".format(val))
-
-    def __setitem__(self, val, value):
-        """Handle the setitem function for the Class."""
-        return None
-
-    @property
-    def children(self):
-        """Get the children of the class."""
-        if self.root is None:
-            types = [1, 2]
-        else:
-            types = [self.root]
-
-        out = []
-        for vtype in types:
-            for ind in range(len(self.vids[vtype])):
-                out.append(
-                    (
-                        vtype,
-                        self.vnames[vtype].get(self.vids[vtype][ind], ""),
-                        self.vids[vtype][ind],
-                    )
-                )
-        return out
+"""ISY Variables."""
+from datetime import datetime
+from time import sleep
+from xml.dom import minidom
+
+from ..constants import (
+    ATTR_ID,
+    ATTR_INIT,
+    ATTR_NAME,
+    ATTR_TS,
+    ATTR_TYPE,
+    ATTR_VAL,
+    ATTR_VAR,
+    XML_PARSE_ERROR,
+    XML_STRPTIME,
+)
+from ..helpers import attr_from_element, attr_from_xml, value_from_xml
+from .variable import Variable
+
+
+class Variables:
+    """
+    This class handles the ISY variables.
+
+    This class can be used as a     dictionary to navigate through the
+    controller's structure to objects of type
+    :class:`~PyISY.Variables.Variable` that represent objects on the
+    controller.
+
+    |  isy: The ISY object.
+    |  root: The ID of the current level of navigation.
+    |  vids: List of variable IDs from the controller.
+    |  vnames: List of variable names form the controller.
+    |  vobjs: List of variable objects.
+    |  xml: XML string from the controller detailing the device's variables.
+
+    :ivar children: List of the children below the current level of navigation.
+    """
+
+    vids = {1: [], 2: []}
+    vobjs = {1: {}, 2: {}}
+    vnames = {1: {}, 2: {}}
+
+    def __init__(
+        self,
+        isy,
+        root=None,
+        vids=None,
+        vnames=None,
+        vobjs=None,
+        def_xml=None,
+        var_xml=None,
+    ):
+        """Initialize a Variables ISY Variable Manager class."""
+        self.isy = isy
+        self.root = root
+
+        if vids is not None and vnames is not None and vobjs is not None:
+            self.vids = vids
+            self.vnames = vnames
+            self.vobjs = vobjs
+            return
+
+        if def_xml is not None:
+            self.parse_definitions(def_xml)
+        if var_xml is not None:
+            self.parse(var_xml)
+
+    def __str__(self):
+        """Return a string representation of the variable manager."""
+        if self.root is None:
+            return "Variable Collection"
+        return "Variable Collection (Type: {!s})".format(self.root)
+
+    def __repr__(self):
+        """Return a string representing the children variables."""
+        if self.root is None:
+            return repr(self[1]) + repr(self[2])
+        out = str(self) + "\n"
+        for child in self.children:
+            out += "  {!s}: Variable({!s})\n".format(child[1], child[2])
+        return out
+
+    def parse_definitions(self, xmls):
+        """Parse the XML Variable Definitions from the ISY."""
+        try:
+            xmldocs = [minidom.parseString(xml) for xml in xmls]
+        except:
+            self.isy.log.error("%s: Variables", XML_PARSE_ERROR)
+            return
+
+        # parse definitions
+        for ind in range(2):
+            features = xmldocs[ind].getElementsByTagName("e")
+            for feature in features:
+                vid = int(attr_from_element(feature, ATTR_ID))
+                self.vnames[ind + 1][vid] = attr_from_element(feature, ATTR_NAME)
+
+    def parse(self, xml):
+        """Parse XML from the controller with details about the variables."""
+        try:
+            xmldoc = minidom.parseString(xml)
+        except:
+            self.isy.log.error("%s: Variables", XML_PARSE_ERROR)
+            return
+
+        features = xmldoc.getElementsByTagName(ATTR_VAR)
+        for feature in features:
+            vid = int(attr_from_element(feature, ATTR_ID))
+            vtype = int(attr_from_element(feature, ATTR_TYPE))
+            init = value_from_xml(feature, ATTR_INIT)
+            val = value_from_xml(feature, ATTR_VAL)
+            ts_raw = value_from_xml(feature, ATTR_TS)
+            t_s = datetime.strptime(ts_raw, XML_STRPTIME)
+            vname = self.vnames[vtype].get(vid, "")
+
+            vobj = self.vobjs[vtype].get(vid)
+            if vobj is None:
+                vobj = Variable(self, vid, vtype, vname, init, val, t_s)
+                self.vids[vtype].append(vid)
+                self.vobjs[vtype][vid] = vobj
+            else:
+                vobj.init.update(init, force=True, silent=True)
+                vobj.val.update(val, force=True, silent=True)
+                vobj.lastEdit.update(t_s, force=True, silent=True)
+
+        self.isy.log.info("ISY Loaded Variables")
+
+    def update(self, wait_time=0):
+        """
+        Update the variable objects with data from the controller.
+
+        |  wait_time: Seconds to wait before updating.
+        """
+        sleep(wait_time)
+        xml = self.isy.conn.get_variables()
+        self.parse(xml)
+
+    def _upmsg(self, xmldoc):
+        xml = xmldoc.toxml()
+        vtype = int(attr_from_xml(xmldoc, ATTR_VAR, ATTR_TYPE))
+        vid = int(attr_from_xml(xmldoc, ATTR_VAR, ATTR_ID))
+        try:
+            vobj = self.vobjs[vtype][vid]
+        except KeyError:
+            return  # this is a new variable that hasn't been loaded
+
+        if "<init>" in xml:
+            vobj.init.update(
+                int(value_from_xml(xmldoc, ATTR_INIT)), force=True, silent=True
+            )
+        else:
+            vobj.val.update(
+                int(value_from_xml(xmldoc, ATTR_VAL)), force=True, silent=True
+            )
+            ts_raw = value_from_xml(xmldoc, ATTR_TS)
+            vobj.lastEdit.update(
+                datetime.strptime(ts_raw, XML_STRPTIME), force=True, silent=True
+            )
+        self.isy.log.debug("ISY Updated Variable: %s", str(vid))
+
+    def __getitem__(self, val):
+        """
+        Navigate through the variables by ID or name.
+
+        |  val: Name or ID for navigation.
+        """
+        if self.root is None:
+            if val in [1, 2]:
+                return Variables(self.isy, val, self.vids, self.vnames, self.vobjs)
+            raise KeyError("Unknown variable type: {!s}".format(val))
+        if isinstance(val, int):
+            try:
+                return self.vobjs[self.root][val]
+            except (ValueError, KeyError):
+                raise KeyError("Unrecognized variable id: {!s}".format(val))
+        else:
+            for vid, vname in self.vnames[self.root]:
+                if vname == val:
+                    return self.vobjs[self.root][vid]
+            raise KeyError("Unrecognized variable name: {!s}".format(val))
+
+    def __setitem__(self, val, value):
+        """Handle the setitem function for the Class."""
+        return None
+
+    @property
+    def children(self):
+        """Get the children of the class."""
+        if self.root is None:
+            types = [1, 2]
+        else:
+            types = [self.root]
+
+        out = []
+        for vtype in types:
+            for ind in range(len(self.vids[vtype])):
+                out.append(
+                    (
+                        vtype,
+                        self.vnames[vtype].get(self.vids[vtype][ind], ""),
+                        self.vids[vtype][ind],
+                    )
+                )
+        return out
"""ISY Configuration Lookup."""
from xml.dom import minidom

<<<<<<< HEAD
from .constants import ATTR_DESC, ATTR_ID
=======
from .constants import (
    ATTR_DESC,
    ATTR_ID,
    TAG_FEATURE,
    TAG_FIRMWARE,
    TAG_INSTALLED,
    XML_TRUE,
)
>>>>>>> b17a3f54
from .helpers import value_from_xml


class Configuration(dict):
    """
    ISY Configuration class.

    DESCRIPTION:
        This class handles the ISY configuration.

    USAGE:
        This object may be used in a similar way as a
        dictionary with the either module names or ids
        being used as keys and a boolean indicating
        whether the module is installed will be
        returned. With the exception of 'firmware' and 'uuid',
        which will return their respective values.

    PARAMETERS:
        Portal Integration - Check-it.ca
        Gas Meter
        SEP ESP
        Water Meter
        Z-Wave
        RCS Zigbee Device Support
        Irrigation/ETo Module
        Electricity Monitor
        AMI Electricity Meter
        URL
        A10/X10 for INSTEON
        Portal Integration - GreenNet.com
        Networking Module
        OpenADR
        Current Cost Meter
        Weather Information
        Broadband SEP Device
        Portal Integration - BestBuy.com
        Elk Security System
        Portal Integration - MobiLinc
        NorthWrite NOC Module

    EXAMPLE:
        >>> configuration['Networking Module']
        True
        >>> configuration['21040']
        True

    ATTRIBUTES:
        isy: The ISY device class

    """

    def __init__(self, isy, xml=None):
        """
        Initialize configuration class.

        isy: ISY class
        xml: String of xml data containing the configuration data
        """
        super().__init__()
        self.isy = isy

        if xml is not None:
            self.parse(xml)

    def parse(self, xml):
        """
        Parse the xml data.

        xml: String of the xml data
        """
        xmldoc = minidom.parseString(xml)

<<<<<<< HEAD
        self["firmware"] = value_from_xml(xmldoc, "app_full_version")
=======
        self["firmware"] = value_from_xml(xmldoc, TAG_FIRMWARE)
>>>>>>> b17a3f54

        try:
            self["uuid"] = (
                xmldoc.getElementsByTagName("root")[0]
                .getElementsByTagName(ATTR_ID)[0]
                .firstChild.toxml()
            )
        except IndexError:
            self["uuid"] = None

<<<<<<< HEAD
        features = xmldoc.getElementsByTagName("feature")
=======
        features = xmldoc.getElementsByTagName(TAG_FEATURE)
>>>>>>> b17a3f54

        for feature in features:
            idnum = value_from_xml(feature, ATTR_ID)
            desc = value_from_xml(feature, ATTR_DESC)
<<<<<<< HEAD
            installed_raw = value_from_xml(feature, "isInstalled")
            installed = bool(installed_raw == "true")
=======
            installed_raw = value_from_xml(feature, TAG_INSTALLED)
            installed = bool(installed_raw == XML_TRUE)
>>>>>>> b17a3f54
            self[idnum] = installed
            self[desc] = self[idnum]

        self.isy.log.info("ISY Loaded Configuration")<|MERGE_RESOLUTION|>--- conflicted
+++ resolved
@@ -1,9 +1,6 @@
 """ISY Configuration Lookup."""
 from xml.dom import minidom
 
-<<<<<<< HEAD
-from .constants import ATTR_DESC, ATTR_ID
-=======
 from .constants import (
     ATTR_DESC,
     ATTR_ID,
@@ -12,7 +9,6 @@
     TAG_INSTALLED,
     XML_TRUE,
 )
->>>>>>> b17a3f54
 from .helpers import value_from_xml
 
 
@@ -86,11 +82,7 @@
         """
         xmldoc = minidom.parseString(xml)
 
-<<<<<<< HEAD
-        self["firmware"] = value_from_xml(xmldoc, "app_full_version")
-=======
         self["firmware"] = value_from_xml(xmldoc, TAG_FIRMWARE)
->>>>>>> b17a3f54
 
         try:
             self["uuid"] = (
@@ -101,22 +93,13 @@
         except IndexError:
             self["uuid"] = None
 
-<<<<<<< HEAD
-        features = xmldoc.getElementsByTagName("feature")
-=======
         features = xmldoc.getElementsByTagName(TAG_FEATURE)
->>>>>>> b17a3f54
 
         for feature in features:
             idnum = value_from_xml(feature, ATTR_ID)
             desc = value_from_xml(feature, ATTR_DESC)
-<<<<<<< HEAD
-            installed_raw = value_from_xml(feature, "isInstalled")
-            installed = bool(installed_raw == "true")
-=======
             installed_raw = value_from_xml(feature, TAG_INSTALLED)
             installed = bool(installed_raw == XML_TRUE)
->>>>>>> b17a3f54
             self[idnum] = installed
             self[desc] = self[idnum]
 

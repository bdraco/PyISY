--- conflicted
+++ resolved
@@ -23,11 +23,7 @@
 
 from .isy import ISY
 
-<<<<<<< HEAD
-__version__ = '1.1.14'
-=======
-__version_ = '1.2.0'
->>>>>>> 5e42b18c
+__version__ = '1.1.15'
 __author__ = 'Ryan M. Kraus'
 __email__ = 'rmkraus at gmail dot com'
 __date__ = 'December 2017'
--- conflicted
+++ resolved
@@ -21,14 +21,6 @@
 limitations under the License.
 """
 
-<<<<<<< HEAD
-from .isy import ISY
-
-__version__ = "2.0.0"
-__author__ = "Ryan M. Kraus"
-__email__ = "rmkraus at gmail dot com"
-__date__ = "December 2017"
-=======
 import pkg_resources
 
 from .isy import ISY
@@ -40,5 +32,4 @@
 
 __author__ = "Ryan M. Kraus"
 __email__ = "rmkraus at gmail dot com"
-__date__ = "February 2020"
->>>>>>> 42fa5210
+__date__ = "February 2020"
--- conflicted
+++ resolved
@@ -61,10 +61,7 @@
 ATTR_GROUP = "group"
 ATTR_FOLDER = "folder"
 ATTR_ACTION = "action"
-<<<<<<< HEAD
-=======
 ATTR_PROGRAM = "program"
->>>>>>> 42fa5210
 ATTR_TYPE = "type"
 ATTR_TS = "ts"
 ATTR_DESC = "desc"

"""Constants for the PyISY Module."""
import datetime

UPDATE_INTERVAL = 0.5

# Time Constants / Strings
EMPTY_TIME = datetime.datetime(year=1, month=1, day=1)
ISY_EPOCH_OFFSET = 36524
<<<<<<< HEAD
STANDARD_TIME = "%Y/%m/%d %I:%M:%S %p"
MILITARY_TIME = "%Y/%m/%d %H:%M:%S"
XML_STRPTIME = "%Y%m%d %H:%M:%S"
XML_STRPTIME_YY = "%y%m%d %H:%M:%S"
=======
MILITARY_TIME = "%Y/%m/%d %H:%M:%S"
STANDARD_TIME = "%Y/%m/%d %I:%M:%S %p"
XML_STRPTIME = "%Y%m%d %H:%M:%S"
XML_STRPTIME_YY = "%y%m%d %H:%M:%S"
XML_TRUE = "true"
XML_FALSE = "false"
XML_ON = "<on />"
XML_OFF = "<off />"
>>>>>>> b17a3f54

POLL_TIME = 5
SOCKET_BUFFER_SIZE = 4096
THREAD_SLEEP_TIME = 30.0

VALUE_UNKNOWN = -1 * float("inf")

XML_PARSE_ERROR = "ISY Could not parse response, poorly formatted XML."

""" Dictionary of X10 commands. """
X10_COMMANDS = {"all_off": 1, "all_on": 4, "on": 3, "off": 11, "bright": 7, "dim": 15}

CARDINAL_DIRECTIONS = {
    "N": 0.0,
    "NNE": 22.5,
    "NE": 45.0,
    "ENE": 67.5,
    "E": 90.0,
    "ESE": 112.5,
    "SE": 135.0,
    "SSE": 157.5,
    "S": 180.0,
    "SSW": 202.5,
    "SW": 225.0,
    "WSW": 247.5,
    "W": 270.0,
    "WNW": 292.5,
    "NW": 315.0,
    "NNW": 337.5,
    "N/A": None,
}

<<<<<<< HEAD
STATE_PROPERTY = "ST"
BATLVL_PROPERTY = "BATLVL"

ATTR_ID = "id"
ATTR_NAME = "name"
ATTR_INIT = "init"
ATTR_UOM = "uom"
ATTR_VAL = "val"  # Used for Variables.
ATTR_VALUE = "value"  # Used for everything else.
ATTR_VAR = "var"
ATTR_VARS = "vars"
ATTR_SET = "set"
ATTR_GET = "get"
ATTR_PREC = "prec"
ATTR_FORMATTED = "formatted"
ATTR_NODE = "node"
ATTR_GROUP = "group"
ATTR_FAMILY = "family"
ATTR_INSTANCE = "instance"
ATTR_FOLDER = "folder"
ATTR_ACTION = "action"
ATTR_PROGRAM = "program"
ATTR_TYPE = "type"
ATTR_TS = "ts"
ATTR_DESC = "desc"
ATTR_FLAG = "flag"
ATTR_CONTROL = "control"
=======
ATTR_ACTION = "action"
ATTR_CONTROL = "control"
ATTR_DESC = "desc"
ATTR_FLAG = "flag"
ATTR_FORMATTED = "formatted"
ATTR_ID = "id"
ATTR_INIT = "init"
ATTR_INSTANCE = "instance"
ATTR_NODE_DEF_ID = "nodeDefId"
ATTR_PARENT = "parentId"
ATTR_PRECISION = "prec"
ATTR_SET = "set"
ATTR_STATUS = "status"
ATTR_STREAM_ID = "sid"
ATTR_TS = "ts"
ATTR_UNIT_OF_MEASURE = "uom"
ATTR_VAL = "val"  # Used for Variables.
ATTR_VALUE = "value"  # Used for everything else.
ATTR_VAR = "var"

TAG_ADDRESS = "address"
TAG_CATEGORY = "cat"
TAG_DEVICE_TYPE = "devtype"
TAG_DST = "DST"
TAG_ENABLED = "enabled"
TAG_FAMILY = "family"
TAG_FEATURE = "feature"
TAG_FIRMWARE = "app_full_version"
TAG_FOLDER = "folder"
TAG_GROUP = "group"
TAG_INSTALLED = "isInstalled"
TAG_LATITUDE = "Lat"
TAG_LINK = "link"
TAG_LONGITUDE = "Long"
TAG_MILIATRY_TIME = "IsMilitary"
TAG_NAME = "name"
TAG_NET_RULE = "NetRule"
TAG_NODE = "node"
TAG_NTP = "NTP"
TAG_PARENT = "parent"
TAG_PRGM_FINISH = "f"
TAG_PRGM_RUN = "r"
TAG_PRGM_RUNNING = "running"
TAG_PRGM_STATUS = "s"
TAG_PRIMARY_NODE = "pnode"
TAG_PROGRAM = "program"
TAG_PROPERTY = "property"
TAG_SPOKEN = "spoken"
TAG_SUNRISE = "Sunrise"
TAG_SUNSET = "Sunset"
TAG_TYPE = "type"
TAG_TZ_OFFSET = "TMZOffset"
TAG_VARIABLE = "e"

PROTO_FOLDER = "program_folder"
PROTO_GROUP = "group"
PROTO_INSTEON = "insteon"
PROTO_INT_VAR = "integer_variable"
PROTO_NODE_SERVER = "node_server"
PROTO_PROGRAM = "program"
PROTO_STATE_VAR = "state_variable"
PROTO_ZIGBEE = "zigbee"
PROTO_ZWAVE = "zwave"

PROP_BATTERY_LEVEL = "BATLVL"
PROP_BUSY = "BUSY"
PROP_ON_LEVEL = "OL"
PROP_RAMP_RATE = "RR"
PROP_SETPOINT_COOL = "CLISPC"
PROP_SETPOINT_HEAT = "CLISPH"
PROP_STATUS = "ST"

METHOD_GET = "get"
METHOD_COMMAND = "cmd"

URL_CLIMATE = "climate"
URL_CLOCK = "time"
URL_CONFIG = "config"
URL_DEFINITIONS = "definitions"
URL_MEMBERS = "members"
URL_NETWORK = "networking"
URL_NODES = "nodes"
URL_NOTES = "notes"
URL_PING = "ping"
URL_PROGRAMS = "programs"
URL_RESOURCES = "resources"
URL_STATUS = "status"
URL_SUBFOLDERS = "subfolders"
URL_VARIABLES = "vars"
>>>>>>> b17a3f54

VAR_INTEGER = "1"
VAR_STATE = "2"

<<<<<<< HEAD

CLIMATE_SETPOINT_MIN_GAP = 2

COMMAND_FRIENDLY_NAME = {
    "OL": "on_level",
    "RR": "ramp_rate",
    "CLISPH": "heat_setpoint",
    "CLISPC": "cool_setpoint",
    "CLIFS": "fan_state",
    "CLIHUM": "humidity",
    "CLIHCS": "heat_cool_state",
    "CLIEMD": "energy_saving_mode",
    "ERR": "device_communication_errors",
    "UOM": "unit_of_measure",
    "TPW": "total_kw_power",
    "PPW": "polarized_power",
    "PF": "power_factor",
    "CC": "current",
    "CV": "voltage",
=======
CLIMATE_SETPOINT_MIN_GAP = 2

CMD_BEEP = "BEEP"
CMD_BRIGHTEN = "BRT"
CMD_CLIMATE_FAN_SPEED = "CLIFS"
CMD_CLIMATE_MODE = "CLIMD"
CMD_DIM = "DIM"
CMD_DISABLE = "disable"
CMD_DISABLE_RUN_AT_STARTUP = "disableRunAtStartup"
CMD_ENABLE = "enable"
CMD_ENABLE_RUN_AT_STARTUP = "enableRunAtStartup"
CMD_FADE_DOWN = "FDDOWN"
CMD_FADE_STOP = "FDSTOP"
CMD_FADE_UP = "FDUP"
CMD_MANUAL_DIM_BEGIN = "BMAN"
CMD_MANUAL_DIM_STOP = "SMAN"
CMD_OFF = "DOF"
CMD_OFF_FAST = "DFOF"
CMD_ON = "DON"
CMD_ON_FAST = "DFON"
CMD_RESET = "RESET"
CMD_RUN = "run"
CMD_RUN_ELSE = "runElse"
CMD_RUN_THEN = "runThen"
CMD_SECURE = "SECMD"
CMD_STOP = "stop"
CMD_X10 = "X10"

COMMAND_FRIENDLY_NAME = {
>>>>>>> b17a3f54
    "AIRFLOW": "air_flow",
    "ALARM": "alarm",
    "ANGLE": "angle_position",
    "ATMPRES": "atmospheric_pressure",
    "BARPRES": "barometric_pressure",
<<<<<<< HEAD
    "BATLVL": "battery_level",
    "CLIMD": "climate_mode",
=======
    "CC": "current",
    "CLIEMD": "energy_saving_mode",
    "CLIHCS": "heat_cool_state",
    "CLIHUM": "humidity",
>>>>>>> b17a3f54
    "CLISMD": "schedule_mode",
    "CLITEMP": "temperature",
    "CO2LVL": "co2_level",
    "CPW": "power",
<<<<<<< HEAD
    "DISTANC": "distance",
    "ELECRES": "electrical_resistivity",
    "ELECCON": "electrical_conductivity",
=======
    "CV": "voltage",
    "DISTANC": "distance",
    "ELECCON": "electrical_conductivity",
    "ELECRES": "electrical_resistivity",
    "ERR": "device_communication_errors",
>>>>>>> b17a3f54
    "GPV": "general_purpose",
    "GVOL": "gas_volume",
    "LUMIN": "luminance",
    "MOIST": "moisture",
    "PCNT": "pulse_count",
<<<<<<< HEAD
    "PULSCNT": "pulse_count",
    "RAINRT": "rain_rate",
    "ROTATE": "rotation",
=======
    "PF": "power_factor",
    "PPW": "polarized_power",
    "PULSCNT": "pulse_count",
    "RAINRT": "rain_rate",
    "ROTATE": "rotation",
    "RR": "ramp_rate",
>>>>>>> b17a3f54
    "SEISINT": "seismic_intensity",
    "SEISMAG": "seismic_magnitude",
    "SOLRAD": "solar_radiation",
    "SPEED": "speed",
    "SVOL": "sound_volume",
    "TANKCAP": "tank_capacity",
    "TIDELVL": "tide_level",
    "TIMEREM": "time_remaining",
<<<<<<< HEAD
    "UAC": "user_number",
    "UV": "uv_light",
    "USRNUM": "user_number",
=======
    "TPW": "total_kw_power",
    "UAC": "user_number",
    "UOM": "unit_of_measure",
    "USRNUM": "user_number",
    "UV": "uv_light",
>>>>>>> b17a3f54
    "VOCLVL": "voc_level",
    "WEIGHT": "weight",
    "WINDDIR": "wind_direction",
    "WVOL": "water_volume",
<<<<<<< HEAD
    "DON": "on",
    "ST": "status",
    "DFON": "faston",
    "DOF": "off",
    "DFOF": "fastoff",
    "BEEP": "beep",
    "RESET": "reset",
    "X10": "x10_command",
    "BMAN": "brighten_manual",
    "SMAN": "stop_manual",
    "BRT": "bright",
    "DIM": "dim",
    "BUSY": "busy",
    "SECMD": "secure",
    "FDUP": "fade_up",
    "FDDOWN": "fade_down",
    "FDSTOP": "fade_stop",
}

COMMAND_PROP_IGNORE = [
    "DON",
    "DFON",
    "DOF",
    "DFOF",
    "ST",
    "BEEP",
    "RESET",
    "X10",
    "BMAN",
    "SMAN",
    "BRT",
    "DIM",
    "BUSY",
=======
    CMD_BEEP: "beep",
    CMD_BRIGHTEN: "bright",
    CMD_CLIMATE_FAN_SPEED: "fan_state",
    CMD_CLIMATE_MODE: "climate_mode",
    CMD_DIM: "dim",
    CMD_FADE_DOWN: "fade_down",
    CMD_FADE_STOP: "fade_stop",
    CMD_FADE_UP: "fade_up",
    CMD_MANUAL_DIM_BEGIN: "brighten_manual",
    CMD_MANUAL_DIM_STOP: "stop_manual",
    CMD_OFF: "off",
    CMD_OFF_FAST: "fastoff",
    CMD_ON: "on",
    CMD_ON_FAST: "faston",
    CMD_RESET: "reset",
    CMD_SECURE: "secure",
    CMD_X10: "x10_command",
    PROP_BATTERY_LEVEL: "battery_level",
    PROP_BUSY: "busy",
    PROP_ON_LEVEL: "on_level",
    PROP_SETPOINT_COOL: "cool_setpoint",
    PROP_SETPOINT_HEAT: "heat_setpoint",
    PROP_STATUS: "status",
}

EVENT_PROPS_IGNORED = [
    CMD_BEEP,
    CMD_BRIGHTEN,
    CMD_DIM,
    CMD_MANUAL_DIM_BEGIN,
    CMD_MANUAL_DIM_STOP,
    CMD_FADE_UP,
    CMD_FADE_DOWN,
    CMD_FADE_STOP,
    CMD_OFF,
    CMD_OFF_FAST,
    CMD_ON,
    CMD_ON_FAST,
    CMD_RESET,
    CMD_X10,
    PROP_BUSY,
    PROP_STATUS,
>>>>>>> b17a3f54
]

COMMAND_NAME = {val: key for key, val in COMMAND_FRIENDLY_NAME.items()}

<<<<<<< HEAD
=======
COMMANDS_PROGRAMS = [CMD_ENABLE_RUN_AT_STARTUP, CMD_DISABLE_RUN_AT_STARTUP]
COMMANDS_FOLDERS = [
    CMD_RUN,
    CMD_RUN_THEN,
    CMD_RUN_ELSE,
    CMD_STOP,
    CMD_ENABLE,
    CMD_DISABLE,
]

COMMANDS_NODES = [
    (CMD_BEEP, None),
    (CMD_BRIGHTEN, None),
    (CMD_CLIMATE_FAN_SPEED, "99"),
    (CMD_CLIMATE_MODE, "98"),
    (CMD_DIM, None),
    (CMD_FADE_DOWN, None),
    (CMD_FADE_STOP, None),
    (CMD_FADE_UP, None),
    (CMD_OFF_FAST, None),
    (CMD_ON_FAST, None),
    (CMD_SECURE, "84"),
]

# Referenced from ISY-WSDK-5.0.4\WSDL\family.xsd
NODE_FAMILY_ID = {
    "0": "Default",
    "1": "Insteon",
    "2": "UPB",
    "3": "RCS",
    "4": "ZWave",
    "5": "Auto DR",
    "6": "Group",
    "7": "UDI",
    "8": "Brultech",
    "9": "NCD",
    "10": "Node Server",
}

>>>>>>> b17a3f54
UOM_FRIENDLY_NAME = {
    "1": "A",
    "3": "btu/h",
    "4": "°C",
    "5": "cm",
    "6": "ft³",
    "7": "ft³/min",
    "8": "m³",
    "9": "day",
    "10": "days",
    "12": "dB",
    "13": "dB A",
    "14": "°",
    "16": "macroseismic",
    "17": "°F",
    "18": "ft",
    "19": "hour",
    "20": "hours",
    "21": "%AH",
    "22": "%RH",
    "23": "inHg",
    "24": "in/hr",
    "25": "index",
    "26": "K",
    "27": "keyword",
    "28": "kg",
    "29": "kV",
    "30": "kW",
    "31": "kPa",
    "32": "KPH",
    "33": "kWh",
    "34": "liedu",
    "35": "L",
    "36": "lx",
    "37": "mercalli",
    "38": "m",
    "39": "m³/hr",
    "40": "m/s",
    "41": "mA",
    "42": "ms",
    "43": "mV",
    "44": "min",
    "45": "min",
    "46": "mm/hr",
    "47": "month",
    "48": "MPH",
    "49": "m/s",
    "50": "Ω",
    "51": "%",
    "52": "lbs",
    "53": "pf",
    "54": "ppm",
    "55": "pulse count",
    "57": "s",
    "58": "s",
    "59": "S/m",
    "60": "m_b",
    "61": "M_L",
    "62": "M_w",
    "63": "M_S",
    "64": "shindo",
    "65": "SML",
    "69": "gal",
    "71": "UV index",
    "72": "V",
    "73": "W",
    "74": "W/m²",
    "75": "weekday",
    "76": "°",
    "77": "year",
    "82": "mm",
    "83": "km",
    "85": "Ω",
    "86": "kΩ",
    "87": "m³/m³",
    "88": "Water activity",
    "89": "RPM",
    "90": "Hz",
    "91": "°",
    "92": "° South",
    "102": "kWs",
    "103": "$",
    "104": "¢",
    "105": "in",
    "106": "mm/day",
}

UOM_TO_STATES = {
    "11": {  # Deadbolt Status
        "0": "unlocked",
        "100": "locked",
        "101": "unknown",
        "102": "problem",
    },
    "15": {  # Door Lock Alarm
        "1": "master code changed",
        "2": "tamper code entry limit",
        "3": "escutcheon removed",
        "4": "manually locked",
        "5": "locked by touch",
        "6": "manually unlocked",
        "7": "remote locking jammed bolt",
        "8": "remotely locked",
        "9": "remotely unlocked",
        "10": "deadbolt jammed",
        "11": "battery too low to operate",
        "12": "critical low battery",
        "13": "low battery",
        "14": "automatically locked",
        "15": "automatic locking jammed bolt",
        "16": "remotely power cycled",
        "17": "lock handling complete",
        "19": "user deleted",
        "20": "user added",
        "21": "duplicate pin",
        "22": "jammed bolt by locking with keypad",
        "23": "locked by keypad",
        "24": "unlocked by keypad",
        "25": "keypad attempt outside schedule",
        "26": "hardware failure",
        "27": "factory reset",
    },
    "66": {  # Thermostat Heat/Cool State
        "0": "idle",
        "1": "heating",
        "2": "cooling",
        "3": "fan_only",
        "4": "pending heat",
        "5": "pending cool",
        "6": "vent",
        "7": "aux heat",
        "8": "2nd stage heating",
        "9": "2nd stage cooling",
        "10": "2nd stage aux heat",
        "11": "3rd stage aux heat",
    },
    "67": {  # Thermostat Mode
        "0": "off",
        "1": "heat",
        "2": "cool",
        "3": "auto",
        "4": "aux/emergency heat",
        "5": "resume",
        "6": "fan_only",
        "7": "furnace",
        "8": "dry air",
        "9": "moist air",
        "10": "auto changeover",
        "11": "energy save heat",
        "12": "energy save cool",
        "13": "away",
    },
    "68": {  # Thermostat Fan Mode
        "0": "auto",
        "1": "on",
        "2": "auto high",
        "3": "high",
        "4": "auto medium",
        "5": "medium",
        "6": "circulation",
        "7": "humidity circulation",
    },
    "78": {"0": "off", "100": "on"},  # 0-Off 100-On
    "79": {"0": "open", "100": "closed"},  # 0-Open 100-Close
    "80": {  # Thermostat Fan Run State
        "0": "off",
        "1": "on",
        "2": "on high",
        "3": "on medium",
        "4": "circulation",
        "5": "humidity circulation",
        "6": "right/left circulation",
        "7": "up/down circulation",
        "8": "quiet circulation",
    },
    "84": {"0": "unlock", "1": "lock"},  # Secure Mode
    "93": {  # Power Management Alarm
        "1": "power applied",
        "2": "ac mains disconnected",
        "3": "ac mains reconnected",
        "4": "surge detection",
        "5": "volt drop or drift",
        "6": "over current detected",
        "7": "over voltage detected",
        "8": "over load detected",
        "9": "load error",
        "10": "replace battery soon",
        "11": "replace battery now",
        "12": "battery is charging",
        "13": "battery is fully charged",
        "14": "charge battery soon",
        "15": "charge battery now",
    },
    "94": {  # Appliance Alarm
        "1": "program started",
        "2": "program in progress",
        "3": "program completed",
        "4": "replace main filter",
        "5": "failure to set target temperature",
        "6": "supplying water",
        "7": "water supply failure",
        "8": "boiling",
        "9": "boiling failure",
        "10": "washing",
        "11": "washing failure",
        "12": "rinsing",
        "13": "rinsing failure",
        "14": "draining",
        "15": "draining failure",
        "16": "spinning",
        "17": "spinning failure",
        "18": "drying",
        "19": "drying failure",
        "20": "fan failure",
        "21": "compressor failure",
    },
    "95": {  # Home Health Alarm
        "1": "leaving bed",
        "2": "sitting on bed",
        "3": "lying on bed",
        "4": "posture changed",
        "5": "sitting on edge of bed",
    },
    "96": {  # VOC Level
        "1": "clean",
        "2": "slightly polluted",
        "3": "moderately polluted",
        "4": "highly polluted",
    },
    "97": {  # Barrier Status
        **{
            "0": "closed",
            "100": "open",
            "101": "unknown",
            "102": "stopped",
            "103": "closing",
            "104": "opening",
        },
        **{
            str(b): "{} %".format(b) for a, b in enumerate(list(range(1, 100)))
        },  # 1-99 are percentage open
    },
    "98": {  # Insteon Thermostat Mode
        "0": "off",
        "1": "heat",
        "2": "cool",
        "3": "auto",
        "4": "fan_only",
        "5": "program_auto",
        "6": "program_heat",
        "7": "program_cool",
    },
    "99": {"7": "on", "8": "auto"},  # Insteon Thermostat Fan Mode
<<<<<<< HEAD
=======
}

# Translate the "RR" Property to Seconds
INSTEON_RAMP_RATES = {
    "0": 540,
    "1": 480,
    "2": 420,
    "3": 360,
    "4": 300,
    "5": 270,
    "6": 240,
    "7": 210,
    "8": 180,
    "9": 150,
    "10": 120,
    "11": 90,
    "12": 60,
    "13": 47,
    "14": 43,
    "15": 38.5,
    "16": 34,
    "17": 32,
    "18": 30,
    "19": 28,
    "20": 26,
    "21": 23.5,
    "22": 21.5,
    "23": 19,
    "24": 8.5,
    "25": 6.5,
    "26": 4.5,
    "27": 2,
    "28": 0.5,
    "29": 0.3,
    "30": 0.2,
    "31": 0.1,
>>>>>>> b17a3f54
}<|MERGE_RESOLUTION|>--- conflicted
+++ resolved
@@ -6,12 +6,6 @@
 # Time Constants / Strings
 EMPTY_TIME = datetime.datetime(year=1, month=1, day=1)
 ISY_EPOCH_OFFSET = 36524
-<<<<<<< HEAD
-STANDARD_TIME = "%Y/%m/%d %I:%M:%S %p"
-MILITARY_TIME = "%Y/%m/%d %H:%M:%S"
-XML_STRPTIME = "%Y%m%d %H:%M:%S"
-XML_STRPTIME_YY = "%y%m%d %H:%M:%S"
-=======
 MILITARY_TIME = "%Y/%m/%d %H:%M:%S"
 STANDARD_TIME = "%Y/%m/%d %I:%M:%S %p"
 XML_STRPTIME = "%Y%m%d %H:%M:%S"
@@ -20,7 +14,6 @@
 XML_FALSE = "false"
 XML_ON = "<on />"
 XML_OFF = "<off />"
->>>>>>> b17a3f54
 
 POLL_TIME = 5
 SOCKET_BUFFER_SIZE = 4096
@@ -53,35 +46,6 @@
     "N/A": None,
 }
 
-<<<<<<< HEAD
-STATE_PROPERTY = "ST"
-BATLVL_PROPERTY = "BATLVL"
-
-ATTR_ID = "id"
-ATTR_NAME = "name"
-ATTR_INIT = "init"
-ATTR_UOM = "uom"
-ATTR_VAL = "val"  # Used for Variables.
-ATTR_VALUE = "value"  # Used for everything else.
-ATTR_VAR = "var"
-ATTR_VARS = "vars"
-ATTR_SET = "set"
-ATTR_GET = "get"
-ATTR_PREC = "prec"
-ATTR_FORMATTED = "formatted"
-ATTR_NODE = "node"
-ATTR_GROUP = "group"
-ATTR_FAMILY = "family"
-ATTR_INSTANCE = "instance"
-ATTR_FOLDER = "folder"
-ATTR_ACTION = "action"
-ATTR_PROGRAM = "program"
-ATTR_TYPE = "type"
-ATTR_TS = "ts"
-ATTR_DESC = "desc"
-ATTR_FLAG = "flag"
-ATTR_CONTROL = "control"
-=======
 ATTR_ACTION = "action"
 ATTR_CONTROL = "control"
 ATTR_DESC = "desc"
@@ -171,32 +135,10 @@
 URL_STATUS = "status"
 URL_SUBFOLDERS = "subfolders"
 URL_VARIABLES = "vars"
->>>>>>> b17a3f54
 
 VAR_INTEGER = "1"
 VAR_STATE = "2"
 
-<<<<<<< HEAD
-
-CLIMATE_SETPOINT_MIN_GAP = 2
-
-COMMAND_FRIENDLY_NAME = {
-    "OL": "on_level",
-    "RR": "ramp_rate",
-    "CLISPH": "heat_setpoint",
-    "CLISPC": "cool_setpoint",
-    "CLIFS": "fan_state",
-    "CLIHUM": "humidity",
-    "CLIHCS": "heat_cool_state",
-    "CLIEMD": "energy_saving_mode",
-    "ERR": "device_communication_errors",
-    "UOM": "unit_of_measure",
-    "TPW": "total_kw_power",
-    "PPW": "polarized_power",
-    "PF": "power_factor",
-    "CC": "current",
-    "CV": "voltage",
-=======
 CLIMATE_SETPOINT_MIN_GAP = 2
 
 CMD_BEEP = "BEEP"
@@ -226,53 +168,35 @@
 CMD_X10 = "X10"
 
 COMMAND_FRIENDLY_NAME = {
->>>>>>> b17a3f54
     "AIRFLOW": "air_flow",
     "ALARM": "alarm",
     "ANGLE": "angle_position",
     "ATMPRES": "atmospheric_pressure",
     "BARPRES": "barometric_pressure",
-<<<<<<< HEAD
-    "BATLVL": "battery_level",
-    "CLIMD": "climate_mode",
-=======
     "CC": "current",
     "CLIEMD": "energy_saving_mode",
     "CLIHCS": "heat_cool_state",
     "CLIHUM": "humidity",
->>>>>>> b17a3f54
     "CLISMD": "schedule_mode",
     "CLITEMP": "temperature",
     "CO2LVL": "co2_level",
     "CPW": "power",
-<<<<<<< HEAD
-    "DISTANC": "distance",
-    "ELECRES": "electrical_resistivity",
-    "ELECCON": "electrical_conductivity",
-=======
     "CV": "voltage",
     "DISTANC": "distance",
     "ELECCON": "electrical_conductivity",
     "ELECRES": "electrical_resistivity",
     "ERR": "device_communication_errors",
->>>>>>> b17a3f54
     "GPV": "general_purpose",
     "GVOL": "gas_volume",
     "LUMIN": "luminance",
     "MOIST": "moisture",
     "PCNT": "pulse_count",
-<<<<<<< HEAD
-    "PULSCNT": "pulse_count",
-    "RAINRT": "rain_rate",
-    "ROTATE": "rotation",
-=======
     "PF": "power_factor",
     "PPW": "polarized_power",
     "PULSCNT": "pulse_count",
     "RAINRT": "rain_rate",
     "ROTATE": "rotation",
     "RR": "ramp_rate",
->>>>>>> b17a3f54
     "SEISINT": "seismic_intensity",
     "SEISMAG": "seismic_magnitude",
     "SOLRAD": "solar_radiation",
@@ -281,56 +205,15 @@
     "TANKCAP": "tank_capacity",
     "TIDELVL": "tide_level",
     "TIMEREM": "time_remaining",
-<<<<<<< HEAD
-    "UAC": "user_number",
-    "UV": "uv_light",
-    "USRNUM": "user_number",
-=======
     "TPW": "total_kw_power",
     "UAC": "user_number",
     "UOM": "unit_of_measure",
     "USRNUM": "user_number",
     "UV": "uv_light",
->>>>>>> b17a3f54
     "VOCLVL": "voc_level",
     "WEIGHT": "weight",
     "WINDDIR": "wind_direction",
     "WVOL": "water_volume",
-<<<<<<< HEAD
-    "DON": "on",
-    "ST": "status",
-    "DFON": "faston",
-    "DOF": "off",
-    "DFOF": "fastoff",
-    "BEEP": "beep",
-    "RESET": "reset",
-    "X10": "x10_command",
-    "BMAN": "brighten_manual",
-    "SMAN": "stop_manual",
-    "BRT": "bright",
-    "DIM": "dim",
-    "BUSY": "busy",
-    "SECMD": "secure",
-    "FDUP": "fade_up",
-    "FDDOWN": "fade_down",
-    "FDSTOP": "fade_stop",
-}
-
-COMMAND_PROP_IGNORE = [
-    "DON",
-    "DFON",
-    "DOF",
-    "DFOF",
-    "ST",
-    "BEEP",
-    "RESET",
-    "X10",
-    "BMAN",
-    "SMAN",
-    "BRT",
-    "DIM",
-    "BUSY",
-=======
     CMD_BEEP: "beep",
     CMD_BRIGHTEN: "bright",
     CMD_CLIMATE_FAN_SPEED: "fan_state",
@@ -373,13 +256,10 @@
     CMD_X10,
     PROP_BUSY,
     PROP_STATUS,
->>>>>>> b17a3f54
 ]
 
 COMMAND_NAME = {val: key for key, val in COMMAND_FRIENDLY_NAME.items()}
 
-<<<<<<< HEAD
-=======
 COMMANDS_PROGRAMS = [CMD_ENABLE_RUN_AT_STARTUP, CMD_DISABLE_RUN_AT_STARTUP]
 COMMANDS_FOLDERS = [
     CMD_RUN,
@@ -419,7 +299,6 @@
     "10": "Node Server",
 }
 
->>>>>>> b17a3f54
 UOM_FRIENDLY_NAME = {
     "1": "A",
     "3": "btu/h",
@@ -673,8 +552,6 @@
         "7": "program_cool",
     },
     "99": {"7": "on", "8": "auto"},  # Insteon Thermostat Fan Mode
-<<<<<<< HEAD
-=======
 }
 
 # Translate the "RR" Property to Seconds
@@ -711,5 +588,4 @@
     "29": 0.3,
     "30": 0.2,
     "31": 0.1,
->>>>>>> b17a3f54
 }
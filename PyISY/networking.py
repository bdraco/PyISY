"""ISY Network Resources Module."""
from time import sleep
from xml.dom import minidom

<<<<<<< HEAD
from .constants import ATTR_ID, ATTR_NAME, THREAD_SLEEP_TIME, XML_PARSE_ERROR
=======
from .constants import (
    ATTR_ID,
    TAG_NAME,
    TAG_NET_RULE,
    THREAD_SLEEP_TIME,
    URL_NETWORK,
    URL_RESOURCES,
    XML_PARSE_ERROR,
)
>>>>>>> b17a3f54
from .helpers import value_from_xml


class NetworkResources:
    """
    Network Resources class cobject.

    DESCRIPTION:
        This class handles the ISY networking module.

    USAGE:
        This object may be used in a similar way as a
        dictionary with the either networking command
        names or ids being used as keys and the ISY
        networking command class will be returned.

    EXAMPLE:
        >>> a = networking['test function']
        >>> a.run()

    ATTRIBUTES:
        isy: The ISY device class
        addresses: List of net command ids
        nnames: List of net command names
        nobjs: List of net command objects

    """

    addresses = []
    nnames = []
    nobjs = []

    def __init__(self, isy, xml=None):
        """
        Initialize the network resources class.

        isy: ISY class
        xml: String of xml data containing the configuration data
        """
        self.isy = isy

        if xml is not None:
            self.parse(xml)

    def parse(self, xml):
        """
        Parse the xml data.

        xml: String of the xml data
        """
        try:
            xmldoc = minidom.parseString(xml)
        except (AttributeError, KeyError, ValueError, TypeError, IndexError):
            self.isy.log.error("%s: NetworkResources", XML_PARSE_ERROR)
        else:
<<<<<<< HEAD
            features = xmldoc.getElementsByTagName("NetRule")
            for feature in features:
                address = int(value_from_xml(feature, ATTR_ID))
                if address not in self.addresses:
                    nname = value_from_xml(feature, ATTR_NAME)
=======
            features = xmldoc.getElementsByTagName(TAG_NET_RULE)
            for feature in features:
                address = int(value_from_xml(feature, ATTR_ID))
                if address not in self.addresses:
                    nname = value_from_xml(feature, TAG_NAME)
>>>>>>> b17a3f54
                    nobj = NetworkCommand(self, address)
                    self.addresses.append(address)
                    self.nnames.append(nname)
                    self.nobjs.append(nobj)

            self.isy.log.info("ISY Loaded Network Resources Commands")

    def update(self, wait_time=0):
        """
        Update the contents of the networking class.

        wait_time: [optional] Amount of seconds to wait before updating
        """
        sleep(wait_time)
        xml = self.isy.conn.get_network()
        self.parse(xml)

    def update_threaded(self):
        """
        Continually update the class until it is told to stop.

        Should be run in a thread.
        """
        while self.isy.auto_update:
            self.update(THREAD_SLEEP_TIME)

    def __getitem__(self, val):
        """Return the item from the collection."""
        try:
            val = int(val)
            return self.get_by_id(val)
        except (ValueError, KeyError):
            return self.get_by_name(val)

    def __setitem__(self, val, value):
        """Set the item value."""
        return None

    def get_by_id(self, val):
        """
        Return command object being given a command id.

        val: Integer representing command id
        """
        try:
            ind = self.addresses.index(val)
            return self.get_by_index(ind)
        except (ValueError, KeyError):
            return None

    def get_by_name(self, val):
        """
        Return command object being given a command name.

        val: String representing command name
        """
        try:
            ind = self.nnames.index(val)
            return self.get_by_index(ind)
        except (ValueError, KeyError):
            return None

    def get_by_index(self, val):
        """
        Return command object being given a command index.

        val: Integer representing command index in List
        """
        return self.nobjs[val]


class NetworkCommand:
    """
    Network Command Class.

    DESCRIPTION:
        This class handles individual networking commands.

    ATTRIBUTES:
        network_resources: The networkin resources class

    """

    def __init__(self, network_resources, rid):
        """Initialize network command class.

        network_resources: NetworkResources class
        rid: Integer of the command id
        """
        self._network_resources = network_resources
        self.isy = network_resources.isy
        self._id = rid

    @property
    def rid(self):
        """Return the Resource ID for the Network Resource."""
        return self._id

    def run(self):
        """Execute the networking command."""
<<<<<<< HEAD
        req_url = self.isy.conn.compile_url(["networking", "resources", str(self._id)])
=======
        req_url = self.isy.conn.compile_url([URL_NETWORK, URL_RESOURCES, str(self._id)])
>>>>>>> b17a3f54

        if not self.isy.conn.request(req_url, ok404=True):
            self.isy.log.warning(
                "ISY could not run networking command: %s", str(self._id)
            )
            return
        self.isy.log.debug("ISY ran networking command: %s", str(self._id))<|MERGE_RESOLUTION|>--- conflicted
+++ resolved
@@ -2,9 +2,6 @@
 from time import sleep
 from xml.dom import minidom
 
-<<<<<<< HEAD
-from .constants import ATTR_ID, ATTR_NAME, THREAD_SLEEP_TIME, XML_PARSE_ERROR
-=======
 from .constants import (
     ATTR_ID,
     TAG_NAME,
@@ -14,7 +11,6 @@
     URL_RESOURCES,
     XML_PARSE_ERROR,
 )
->>>>>>> b17a3f54
 from .helpers import value_from_xml
 
 
@@ -70,19 +66,11 @@
         except (AttributeError, KeyError, ValueError, TypeError, IndexError):
             self.isy.log.error("%s: NetworkResources", XML_PARSE_ERROR)
         else:
-<<<<<<< HEAD
-            features = xmldoc.getElementsByTagName("NetRule")
-            for feature in features:
-                address = int(value_from_xml(feature, ATTR_ID))
-                if address not in self.addresses:
-                    nname = value_from_xml(feature, ATTR_NAME)
-=======
             features = xmldoc.getElementsByTagName(TAG_NET_RULE)
             for feature in features:
                 address = int(value_from_xml(feature, ATTR_ID))
                 if address not in self.addresses:
                     nname = value_from_xml(feature, TAG_NAME)
->>>>>>> b17a3f54
                     nobj = NetworkCommand(self, address)
                     self.addresses.append(address)
                     self.nnames.append(nname)
@@ -183,11 +171,7 @@
 
     def run(self):
         """Execute the networking command."""
-<<<<<<< HEAD
-        req_url = self.isy.conn.compile_url(["networking", "resources", str(self._id)])
-=======
         req_url = self.isy.conn.compile_url([URL_NETWORK, URL_RESOURCES, str(self._id)])
->>>>>>> b17a3f54
 
         if not self.isy.conn.request(req_url, ok404=True):
             self.isy.log.warning(
